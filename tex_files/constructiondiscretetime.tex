%\section{Construction of Discrete-Time  Queueing Processes}
\section{Construction of Queueing Processes in Discrete-Time}
\label{sec:constr-discr-time}

\Opensolutionfile{hint}
\Opensolutionfile{ans}

We start with a description of a case to provide motivation to study queueing systems.
Then we develop a set of recursions of fundamental importance to construct and simulate queueing systems.
With these recursions we analyze the efficacy of several suggestions to improve the case system.
We close the section with a large number of exercises to develop recursions for a large number of different queueing systems, and illustrate how powerful this approach is.

\subsection*{Case}
\label{sec:case}

At a mental health department five psychiatrists do intakes of future patients to determine the best treatment process for the patients.
There are complaints about the time patients have to wait for their first intake; the desired waiting time is around two weeks, but the realized waiting time is sometimes more than three months.
The organization considers this to be unacceptably long, but\ldots what to do about it?
<<<<<<< HEAD

To reduce the waiting times the five psychiatrists have various
suggestions. 
\begin{enumerate}
\item Not all psychiatrists have the same amount of time available per week to do intakes.
  This is not a problem during weeks when all psychiatrists are present; however, psychiatrists tend to take holidays, visit conferences, and so on.
  So, if the psychiatrist with the most intakes per week would go on leave, this might affect the behavior of the queue length considerably.
  This raises the question about the difference in allocation of capacity allotted to the psychiatrists.
  What are the consequences on the distribution and average of the waiting times if they would all have the same weekly capacity?
\item The psychiatrists tend to plan their holidays after each other, to reduce the variation in the service capacity.
  What if they would synchronize their holidays, to the extent possible, rather than spread their holidays?
\item Finally, suppose the psychiatrists would do 2 more intakes per week in busy times and 2 fewer in quiet weeks.
  Assuming that the system is stable, i.e., the average service capacity is larger than the average demand, then on average the psychiatrists would not do more intakes, i.e., their workload would not increase, but the queue length may be controlled better.
\end{enumerate}

As this case is too hard to analyze by mathematical means,  we need to develop a model to simulate the queueing system in discrete time. 
With this simulator we can evaluate the effect of these suggestions on reducing the queueing dynamics.
%we need to develop a simple simulator with which we can make a number of plots.
Interestingly, the structure of the simulation is very simple, so simple that it is also an exceedingly convincing tool to communicate the results of an analysis of a queueing system to managers (and the like).

\subsection*{Recursions}

Let us start with discussing the essentials of the simulation of a queueing system.
The easiest way to construct queueing processes is to `chop up' time in periods and develop recursions for the behavior of the queue from period to period.
Using fixed sized periods has the advantage that we do not have to specify specific inter-arrival times or service times of individual customers; only the number of arrivals in a period and the number of potential services are relevant.
Note that the length of such a period depends on the context for which the model is developed.
For instance, to study queueing processes at a supermarket, a period can consist of $5$ minutes, while for a production environment, e.g., a job shop, it can be a day, or even a week.

=======

To reduce the waiting times the five psychiatrists have various
suggestions. 
\begin{enumerate}
\item Not all psychiatrists have the same amount of time available per week to do intakes.
  This is not a problem during weeks when all psychiatrists are present; however, psychiatrists tend to take holidays, visit conferences, and so on.
  So, if the psychiatrist with the most intakes per week would go on leave, this might affect the behavior of the queue length considerably.
  This raises the question about the difference in allocation of capacity allotted to the psychiatrists.
  What are the consequences on the distribution and average of the waiting times if they would all have the same weekly capacity?
\item The psychiatrists tend to plan their holidays after each other, to reduce the variation in the service capacity.
  What if they would synchronize their holidays, to the extent possible, rather than spread their holidays?
\item Finally, suppose the psychiatrists would do 2 more intakes per week in busy times and 2 fewer in quiet weeks.
  Assuming that the system is stable, i.e., the average service capacity is larger than the average demand, then on average the psychiatrists would not do more intakes, i.e., their workload would not increase, but the queue length may be controlled better.
\end{enumerate}

As this case is too hard to analyze by mathematical means,  we need to develop a model to simulate the queueing system in discrete time. 
With this simulator we can evaluate the effect of these suggestions on reducing the queueing dynamics.
%we need to develop a simple simulator with which we can make a number of plots.
Interestingly, the structure of the simulation is very simple, so simple that it is also an exceedingly convincing tool to communicate the results of an analysis of a queueing system to managers (and the like).

\subsection*{Recursions}

Let us start with discussing the essentials of the simulation of a queueing system.
The easiest way to construct queueing processes is to `chop up' time in periods and develop recursions for the behavior of the queue from period to period.
Using fixed sized periods has the advantage that we do not have to specify specific inter-arrival times or service times of individual customers; only the number of arrivals in a period and the number of potential services are relevant.
Note that the length of such a period depends on the context for which the model is developed.
For instance, to study queueing processes at a supermarket, a period can consist of $5$ minutes, while for a production environment, e.g., a job shop, it can be a day, or even a week.

>>>>>>> 9a3b03ed
%, which is useful since in many practical settings, e.g., production environments, it is easier to provide data in these terms than in terms of inter-arrival and service times.

Let us define:
\begin{equation}
  \label{eq:30}
  \begin{split}
    a_k &= \text{number of jobs that arrive \textit{in} period $k$},\\
    c_k &= \text{the capacity, i.e., the maximal number of jobs that can be served, during period $k$},\\
    d_k &= \text{number of jobs that depart the queue  \textit{in} period $k$},\\
    Q_k &= \text{number of jobs in queue  at the \textit{end} of period $k$}.\\
  \end{split}
\end{equation}
In the sequel we also call $a_k$ the size of the batch arriving in
period $k$. The definition of $a_k$ is a bit subtle: we may assume
that the arriving jobs arrive either at the start or at the end of the
period. In the first case, the jobs can be served in period $k$,
in the latter case, they \emph{cannot} be served in period~$k$.


Let  $Q_{k-1}$ be the queue length at the end of period $k-1$, it
must also be the queue length at the start of period $k$. Assuming
that jobs arriving in period $k$ cannot be served in period~$k$,
the number of customers that depart from the queue in period $k$
is
\begin{subequations}\label{eq:31}
\begin{equation}\label{eq:d_k}
d_k = \min\{Q_{k-1}, c_k\},
\end{equation}
since only the jobs that are present at the start of the period, i.e.,
$Q_{k-1}$, can be served if the capacity exceeds the queue length. Now
that we know the number of departures, the queue at the end of period
$k$ is given by
\begin{equation}
    Q_k = Q_{k-1} -d_k + a_k.
\end{equation}
\end{subequations}
Like this, if we are given $Q_0$,  we can obtain $Q_1$, and from this  $Q_2$, and so on.

Note that in this type of queueing system there is not a job in service, we only count the jobs in the system at the end of a period. Thus, the number of jobs in the system and in queue coincide; in this section `queue length' henceforth means the number of jobs in the system.

\begin{exercise}{\faFlask}
Suppose that $c_k= 7$ for all $k$, and $a_1=5$, $a_2=4$
and $a_3=9$; also $Q_0=8$. What are $d_k$ and $Q_k$ for $k\geq 1$? 
\begin{solution}
$d_1=7$, $Q_1=8-7+5=6$, $d_2 = 6$,
$Q_2=6-6+4=4$, $d_3 = 4$, $Q_3=4-4+9=9$, and so on. 
\end{solution}
\end{exercise}

\begin{exercise}{\faFlask}
 What is the interpretation of setting
    $d_k = \min\{Q_{k-1}+a_k,  c_k\}$ rather than definition~\eqref{eq:d_k}?
\begin{solution}
 The assumption is that the jobs arrive at the start of period
    $k$, before service in period $k$ starts, rather than at the end
    of the period. Therefore the arrivals at period $k$ can also be
    served during period $k$.
\end{solution}
\end{exercise}


Of course we are not going to carry out these computations by hand.
Typically we use company data to model the arrival process $\{a_k\}_{k=1,2,\ldots}$ and the capacity $\{c_k\}_{k=1,\ldots}$ and feed this data into a computer to carry out the recursions~\eqref{eq:31}.
If we do not have sufficient data we make a probability model for these data and use the computer to generate random numbers with, hopefully, similar characteristics as the real data.
At any rate, from this point on we assume that it is easy, by means of computers, to obtain numbers $a_1,\ldots, a_n$ for $n\gg 1000$, and so on.
<<<<<<< HEAD


\subsection*{Case analysis}
\label{sec:case-analysis}

We now show how to apply~\eqref{eq:30} and~\eqref{eq:31} to a the mental health department.

=======


\subsection*{Case analysis}
\label{sec:case-analysis}

We now show how to apply~\eqref{eq:30} and~\eqref{eq:31} to a the mental health department.

>>>>>>> 9a3b03ed
As a first step we model the arrival process of patients as a Poisson process, cf., Section~\ref{sec:poisson-distribution}.
The duration of a period is taken to be a week.
The average number of arrivals per period, based on data of the company, was slightly less than~12 per week; in the simulation we set it to $\lambda= 11.8$ per week.
We model the capacity in the form of a matrix such that row $i$ corresponds to the weekly capacity of psychiatrist $i$:
\begin{equation*}
C = 
  \begin{pmatrix}
    1 & 1 & 1 & \ldots\\
    1 & 1 & 1 & \ldots\\
    1 & 1 & 1 & \ldots\\
    3 & 3 & 3 & \ldots\\
    9 & 9 & 9 & \ldots\\
  \end{pmatrix}.
\end{equation*}
Thus, psychiatrists 1, 2, and 3 do just one intake per week, the
fourth does 3, and the fifth does 9 intakes per week. The sum over
column $k$ is the total service capacity for week $k$ of all
psychiatrists together.

With the matrix $C$ it is simple to make other capacity schemes. A
more balanced scheme would be like this:
\begin{equation*}
C = 
  \begin{pmatrix}
    2 & 2 & 2 & \ldots\\
    2 & 2 & 2 & \ldots\\
    3 & 3 & 3 & \ldots\\
    4 & 4 & 4 & \ldots\\
    4 & 4 & 4 & \ldots\\
  \end{pmatrix}.
\end{equation*}

Next, we include the effects of holidays on the capacity. This is
easily done by setting the capacity of a certain psychiatrist to 0 in
a certain week. Let's assume that just one psychiatrist is on leave in
a week, each psychiatrist has one week per five weeks off, and the
psychiatrists' holiday schemes rotate. To model this, we set
$C_{1,1}=C_{2,2}=\cdots=C_{1,6}=C_{2,7} =\cdots = 0$, i.e.,
\begin{equation*}
C = 
  \begin{pmatrix}
    0 & 2 & 2 & 2 & 2 & 0 & \ldots \\
    2 & 0 & 2 & 2 & 2 & 2 & \ldots\\
    3 & 3 & 0 & 3 & 3 & 3 & \ldots\\
    4 & 4 & 4 & 0 & 4 & 4 & \ldots\\
    4 & 4 & 4 & 4 & 0 & 4 & \ldots\\
  \end{pmatrix}.
\end{equation*}
Hence, the total average capacity must be $4/5 \cdot (2+2+3+4+4) = 12$
patients per week.  The other holiday scheme---all psychiatrists take
holiday in the same week--corresponds to setting entire columns to
zero, i.e., $C_{i,5}=C_{i,10}=\cdots=0$ for week $5$, $10$, and so
on. Note that all these variations in holiday schemes result in the
same average capacity.

Now that we have modeled the arrivals and the capacities, we can use the recursions~\eqref{eq:31} to simulate the queue length process for the four different scenarios proposed by the psychiatrists, unbalanced versus balanced capacity, and spread out holidays versus simultaneous holidays.

The results are shown in Figure~\ref{fig:balanced}.
It is apparent that Suggestions 1 and 2 above do not significantly affect the behavior of the queue length process.



\begin{figure}[ht]
  \centering
% progs/intake_control.py
\input{progs/balanced} 
\caption{Effect of capacity and holiday plans. We plot for each time point
  the maximum and the minimum queue length for each of the
  policies. Apparently, the effect of each of these policies is, for
  all practical purposes, negligible.  }
\label{fig:balanced}
\end{figure}


Now we consider Suggestion 3, which comes down to doing more intakes when it is busy, and fewer when it is quiet.
A simple rule to implement this is by considering last week's queue $Q_{n-1}$: if $Q_{n-1}<12$, i.e., the service capacity of one week, then do $e$ intakes less.
When $Q_{n-1}>24$, i.e., larger than two weeks of intakes, do $e$ intakes more.
Here, $e=1$ or $2$, or perhaps a larger number; it corresponds to the amount of control we want to exercise.

Let's consider three different control levels, $e=1$, $e=2$, and $e=5$; thus in the last case all psychiatrists do five extra intakes The previous simulation shows that it is safe to disregard the holiday plans, so just assume a flat service capacity of 12 intakes a week.

Figure~\ref{fig:intakes} shows a striking difference indeed. The queue
does not explode any more, and already taking $e=1$ has a large
influence. 

\begin{figure}[ht]
  \centering
% progs/intake_control.py
\input{progs/service_control.tex}  
\caption{Controlling the number of intakes. Clearly, adapting the
  service rate `does wonders' to control the queue length.}
\label{fig:intakes}
\end{figure}

From this simulation experiment we learn that changing holiday plans or spreading the work over multiple servers, i.e., psychiatrists, does not significantly affect the queueing behavior.
However, controlling the service rate as a function of the queue length improves the situation quite dramatically.


\subsection*{Conclusion}
\label{sec:conclusion}

Observe that, even with these (deceitfully) simple recursions, we can obtain considerable insight into this, otherwise, very complicated controlled queueing process\footnote{If the reader doubts the value of simulation, s/he should try to develop a mathematical method to analyze multi-server queueing systems with vacations, of which this case is an example.}.
As a matter of fact, with such simple recursions we can analyze many practical queueing situations.
Together with students the author applied it numerous times, for instance:
\begin{itemize}
\item Should a certain hospital invest in a new MRI scanner to reduce
  waiting times?
\item When to switch on and off a tin bath at an electronics component factory?
\item How to route post parcels in a post sorting center?
\end{itemize}

In general, the study of queueing systems is focused on studying the probabilistic properties of the queueing length process and related concepts such as waiting time, server occupancy, fraction of customers lost, and so on.
Once we have constructed the queueing process we can compute all performance measures of relevance, such as the average waiting time.
If it turns out that the performance of the system is not according to what we desire, we can change parts of the system with the aim to improve the situation and assess the effect of this change.
For instance, if the average waiting time is too long, we might add service capacity.
With simulation it is easy to study the effect of, hence evaluate, such decisions.

\subsection*{Exercises}
\label{sec:exercises-1}


The reader should understand from the above case that, once we have
the recursions, we can analyze the system and make plots to evaluate
suggestions for improvement.  Thus, getting the recursions is crucial
to construct, i.e., model, queueing processes. For this reason, most
of the exercises below focus on obtaining recursions for many
different queueing systems. 

A comment is required about the modeling exercises below. It may be
that the recursions you find are not identical to the recursions in
the solution; the reason is that the assumptions you make might not be
equal to the ones I make. I don't quite know how to get out of this
paradoxical situation.  In a sense, to completely specify the model,
we need the recursions. However, if the problem statement would
contain the recursions, there would be nothing left to practice
anymore. Another way is to make the problem description five times as
long, but this is also undesirable. So, let's be pragmatic: the aim is
that you practice with modeling, and that you learn from the
solutions.  If you obtain \emph{reasonable} recursions, but they are
different from mine, then your answer is just as good.

\begin{exercise}{\faPhoto} (Queue with Blocking) Consider a queueing system
  under daily review, i.e., at the end of the day the queue length is
  measured. We assume that at the end of the day no jobs are still in
  service. We assume that jobs that arrive at day $k$ cannot be served
  in day $k$. The queue length cannot exceed level $K$.  Formulate a
  set of recursions to cover this case. What is the loss per period? What is the fraction of jobs lost?
  \begin{solution}

    All jobs that arrive such that the queue become larger than $K$
    must be dropped. 

First $d_k = \min\{Q_{k-1}, c_k\}$. Then, $Q_k' = Q_{k-1}+a_k-d_k$ is the queue without blocking. Then $Q_k=\min\{Q_k', K\}$ is the queue with blocking. Finally, the loss $l_k=Q_k'-Q_k$, i.e., the excess arrivals. The fraction lost is $l_k/a_k$. 
  \end{solution}
\end{exercise}

\begin{exercise}{\faPhoto}\label{ex:19} (Estimating the lead time distribution.)  Take
  $d_k = \min\{Q_{k-1}+a_k, c_k\}$, and assume that jobs are served in
  FIFO sequence. Find an expression for the shortest possible waiting
  time $W_{-,k}$ of a job that arrives at time $k$, and an expression
  for the largest possible waiting time $W_{+,k}$.
  \begin{hint}
  Consider a numerical example. Suppose $Q_{k-1}=20$. Suppose
    that the capacity is $c_k=3$ for all $k$. Then a job that arrives
    in the $k$th period, must wait at least $20/3$ (plus rounding)
    periods before it can leave the system. Now generalize this
    numerical example.
  \end{hint}
    \begin{solution}
      Let's tag the first customer that arrives in period $k$. This
      tagged customer sees $Q_{k-1}$ customers in the system, hence the
      tagged customer's service can only start after all $Q_{k-1}$
      customers have been served (assuming FIFO scheduling of course).  Now, if $Q_{k-1}-c_k \geq 0$, there are
      still people in front of the tagged customer, either in queue or in service. In fact, as long
      as $c_k+c_{k+1}+\cdots +c_m \leq Q_{k-1}$, there are still customers in
      front of the tagged customer. Therefore, when the tagged customer leaves the system, the inequality $c_k+c_{k+1}+\cdots +c_m > Q_{k-1}$ must hold.

      We can also tag the last customer that arrives in period
      $k$. This customer will certainly have left if $m$ is such that
      $c_k+\cdots+c_m \geq Q_{k-1}+a_k$.

      In formulas the above comes down to the following.  A job that
      arrives in period $k$ cannot be served before period
    \begin{equation*}
    W_{-,k}:= \min\left\{m: \sum_{i=k}^{k+m} c_i > Q_{k-1}\right\},
    \end{equation*}
    and it must have been served before period
    \begin{equation*}
      W_{+,k}:= \min\left\{m: \sum_{i=k}^{k+m} c_i \geq
        Q_{k-1}+a_k\right\}.
    \end{equation*}
    Thus, the waiting time of jobs arriving in period $k$ must lie in
    the interval $[W_{-,k}, W_{+,k}]$.
  \end{solution}
\end{exercise}

\begin{exercise}{\faPhoto}
  (Yield loss) A machine produces items, but a fraction $p$ of the
  items produced in a period turns out to be faulty, and has to be
  made anew. Develop a set of recursions to cover this case.
  \begin{solution}
    The amount produced in period $k$ is $d_k$. Thus, $p d_k$ is the
    amount lost, neglecting rounding errors for the moment. Thus,
    $p d_k$ items have to be fed back to the system in the next period
    to be remade. Therefore the total amount of arrivals in period
    $k+1$ is $a_{k+1}'=a_{k+1}+pd_k$, i.e., the external arrivals plus
    the extra items. Now use the standard recursions but with the
    $\{a_{k}'\}$ rather than $\{a_k\}$.

    Can you use these recursions to show that the long-run average
    service capacity $n^{-1}\sum_{i=1}^n c_i$ must be larger than
    $\lambda(1+p)$?

    If you like you can incorporate time-dependent failure rates
    $\{p_k\}$ too. Whether this makes practical sense depends on the
    context of course.
      \end{solution}
\end{exercise}

\begin{exercise}{\faPhoto}
  (Rework) A machine produces items, but a fraction $p$ of the items
  does not meet the quality requirements after the first service but
  need some extra service time which is less than an entirely new arriving
  job. Make a model to analyze this case. Compare this case with the
  yield loss problem above. 

  Let's assume that the repair of a faulty item requires half of the work
  of a new job, and that the faulty jobs are processed with priority
  over the new jobs.  Also assume that faulty items do not need more than one repair (hence, faulty items that are repaired cannot be faulty anymore).

There are of course many different policies to
  treat rework.   Another possibility is that faulty items are processed at the end of
  the day. Yet another possibility is that faulty items are collected
  until there are $N$, say, and then the entire batch of $N$ is
  repaired.
  \begin{solution}
    Suppose again that a fraction $p$ is faulty. Since these faulty
    items require less processing time than a new job, the service
    capacity $c_k$, i.e., the number of jobs that can be processed in
    period $k$, is a bit bigger; part of the capacity is spent on new
    jobs but another part is spent on the faulty jobs. By the
    assumptions above, the repair of a faulty requires half of the
    work of a new job, and the faulty jobs are processed with priority
    over the new jobs. Assume queue $A$ contains the faulty items, and
    queue $B$ the new jobs. Then the recursions become:
\begin{equation*}
  \begin{split}
    d_{k,A} &= \min\{Q_{k-1, A}, 2c_k\}, (\text{ as faulty jobs require half of the processing time})\\
    c_{k,B} &= c_k - d_{k,A}/2, \\
    d_{k,B} &= \min\{Q_{k-1, B}, c_{k,B}\}, \\
    a_{k,A} &= p d_{k-1, B}, \\
    Q_{k,A} &= Q_{k-1, A} + a_{k,A} - d_{k,A}, \\
    Q_{k,B} &= Q_{k-1, B} + a_{k,B} - d_{k,B}.
  \end{split}
\end{equation*}
  \end{solution}
\end{exercise}


\begin{exercise}{\faPhoto}(Cost models) A single-server queueing station
  processes customers. At the start of a period the server capacity is
  chosen, so that for period $k$ the capacity is $c_k$. Demand that
  arrives in a period can be served in that period. It costs $\beta$
  per unit time per unit processing capacity to operate the machine,
  i.e., to have it switched on. There is also a cost $h$ per unit time
  per job in the system. Make a cost model to analyze the long-run
  average cost for this case.
  \begin{solution}
First consider the dynamics of the queue. Since the capacity is chosen at the start of the period (the machine is switched on for $c_k$ units even if there is less demand):
\begin{align*}
  d_k &= \min\{Q_{k-1}+a_k, c_k\} \\
Q_k &= Q_{k-1}+a_k - d_k.
\end{align*}
The cost to operate the server during period $k$ is $\beta c_k$.
Thus, the total cost up to some time $T$ for the server must be
$\beta \sum_{k=1}^T c_k$. In period $k$ we also have to pay $h Q_k$,
since $h$ is the cost per customer per period in the system. Thus, the
long-run average cost is
    \begin{equation*}
      \frac 1T\sum_{k=1}^T \left(\beta c_k + h Q_k\right).
    \end{equation*}

    It is an interesting problem to find a policy that minimizes (the
    expectation of) this cost. The policy is such that the capacity
    for period $k$ can be chosen based on the queue length $Q_{k-1}$
    and \emph{estimates} of the demands
    $\hat d_k, \hat d_{k+1}, \ldots$. This problem is not easy, as far as I can see. 

  \end{solution}
\end{exercise}

\begin{exercise}{\faPhoto}(N-policies) A machine can switch on and off. If the
  queue length hits $N$, the machine switches on, and if the system
  becomes empty, the machine switches off. It costs $K$ to switch on
  the machine. There is also a cost $\beta$ per unit time while the
  machine is switched on, and it costs $h$ per unit time per customer
  in the system. Make a cost model. 
  \begin{solution}
    First we need to implement the N-policy. For this we need an extra
    variable to keep track of the state of the server. Let $I_k=1$ if the machine is on in period $k$ and $I_k=0$ if it is off. Then $\{I_k\}$ must satisfy the relation
    \begin{equation*}
      I_{k+1} =
      \begin{cases}
        1 & \text{ if } Q_{k} \geq N,\\
        I_k & \text{ if } 0< Q_{k} <N,\\
        0 & \text{ if }  Q_{k} =0,\\
      \end{cases}
    \end{equation*}
and assume that $I_0 =0$ at the start, i.e., the machine is off. Thus, we can write:
\begin{equation*}
  I_{k+1} = \1{Q_k\geq N} + I_k \1{0<Q_k<N} + 0\cdot \1{Q_k = 0}.
\end{equation*}
With $I_k$ it follows that $d_k =\min\{Q_{k-1}, I_k c_k\}$, from which
$Q_k$ follows, and so on.

The machine cost for period $k$ is $\beta I_k$, because only when the
machine is on we have to pay $\beta$, and the queueing cost is
$h Q_k$. To determine the total switching cost is harder as we need to
determine how often the machine has been switched on up to time
$T$. Observe that the machine is switched on in period $k$ if
$I_{k-1} = 0$ and $I_k=1$. Thus, whenever $I_k - I_{k-1}=1$ the
machine is switched on, when $I_k - I_{k-1}=0$ the state of the
machine remains the same, and if $I_k - I_{k-1} = -1$ the machine is
switched off. In other words $\max\{I_k - I_{k-1},0\}$ captures what
we need. The total cost up to time $T$ becomes:
\begin{equation*}
  \sum_{k=1}^T \left(\beta I_k + h Q_k + K\max\{I_k - I_{k-1}, 0\}\right).
\end{equation*}
  \end{solution}
\end{exercise}




\begin{exercise}{\faPhoto}
  How would you model (in terms of recursions) a server whose capacity
  depends on the queue length? Consider, as an example, a rule such
  that the server only works if the queue is larger than a threshold $t$. 
  \begin{solution}
    One model could be to let the server only switch on when the queue
    is larger than some threshold $t$, and when the server is on, it
    works at rate $c$ per period. In that case,
    $c_k = c\1{Q_{k-1} > t}$.
  \end{solution}
\end{exercise}

\begin{exercise}{\faPhoto}(Fair queueing) One server serves two queues. Each
  queue receives service capacity in proportion to its queue length. Derive a set of recursions to analyze this situation.
  \begin{solution}
    Let $c_k^i$ be the capacity allocated to queue $i$ in period $k$. The fair rule gives that 
    \begin{equation*}
      c_k^1 = \frac{Q_{k-1}^1}{Q_{k-1}^1 + Q_{k-1}^2} c = c - c_k^2. 
    \end{equation*}
Then, 
\begin{equation*}
  \begin{split}
      d_k^1 &= \min\{Q_{k-1}^1, c^1_k\}, \\
Q_k^1 &= Q_{k-1}^1+a_k^1  - d_k^1,
  \end{split}
\end{equation*}
and likewise for the other queue.
  \end{solution}
  \end{exercise}

  \begin{exercise} {\faPhoto}
(Priority queueing) Another interesting situation is
    a system with two queues served by one server, but such that one
    queue, queue $A$, gets priority over the other
    queue. Again find a set of recursions to describe this case.
    \begin{solution}
      The rules below implement a strict priority rule for jobs of type
      A, i.e., jobs sent into queue A.
\begin{equation*}
  \begin{split}
    d_{k,A} &= \min\{Q_{k-1, A}, c_k\}, \\
    c_{k,B} &= c_k - d_{k,A}, \\
    d_{k,B} &= \min\{Q_{k-1, B}, c_{k,B}\}, \\
    Q_{k,A} &= Q_{k-1, A} + a_{k,A} - d_{k,A}, \\
    Q_{k,B} &= Q_{k-1, B} + a_{k,B} - d_{k,B}.
  \end{split}
\end{equation*}

As an aside, another interesting rule to distribute the capacity $c_k$
over the queues could be based on the principle of \textit{ equal
  division of the contested sum}. This principle is based on game
theoretic ideas. Aumann and Maschler applied this principle to clarify
certain division rules discussed in the Talmud to divide the legacy
among a number of inheritors, each having a different claim size.
    \end{solution}
\end{exercise}



\begin{exercise} {\faPhoto}
  (Queues with reserved service capacity) Consider a single-server that
  serves two parallel queues $A$ and $B$. Each queue has a minimal service
  capacity every period, $r_A$ for queue $A$ and $r_B$ for queue $B$. Reserved capacity unused for one queue can be
  used to serve the other queue. Any extra capacity beyond the
  reserved capacity is given to queue A with priority. Formulate a set
  of recursions to analyze this situation.
  \begin{solution}
    First determine how much capacity queue $B$ minimally needs in
    period $k$:
    \begin{equation*}
      c_{k,B} = \min\{Q_{ k-1, B}, r_B\}.
    \end{equation*}
    Observe that, since $c_k \geq r_A + r_B$, this rule ensures that
    queue A receives at least its reserved capacity $r_A$. 

    Since queue A is served with priority, we first give all capacity,
    except what queue B minimally needs, to queue A:
    \begin{equation*}
d_{k,A} = \min\{Q_{k-1, A}, c_k-c_{k,B}\}.
\end{equation*}
And then we can give any left over capacity to queue B, if needed. 
\begin{align*}
d_{k,B} &= \min\{Q_{k-1, B}, c_k-d_{k,A}\}.
\end{align*}

    An example is the weekly capacity offered by a psychiatrist at a
    hospital. Part of the weekly capacity is
    reserved/allocated/assigned to serve certain patient groups. For
    instance, each week the psychiatrist does at most five intakes of
    new patients, provided there are any, and the rest of the capacity
    is used to treat other patients. The existing patients can also be
    divided in different groups, each receiving a minimal capacity. If
    there are less patients of some group, then the capacity can be
    planned/given to other patient groups. 
  \end{solution}
\end{exercise}


\begin{exercise} {\faPhoto}
  (Queue with protected service capacity, lost capacity) Consider a
  single-server that serves two parallel queues $A$ and $B$. Each queue receives a
  minimal service capacity every period. Reserved capacity unused for
  one queue cannot be used to serve the other queue. Any extra
  capacity beyond the reserved capacity is given to queue A with
  priority. Formulate a set of recursions to analyze this situation.

  Let $r_A$ be the reserved capacity for queue A, and likewise for
   $r_B$. We assume of course that $c_k\geq r_A + r_B$, for all $k$.
   \begin{solution} Queue A can use all capacity, except what is
     reserved for queue B:
\begin{equation*}
  d_{k,A} = \min\{Q_{A, k-1}, c_k - r_B\}.
\end{equation*}
Observe that, since $c_k \geq r_A + r_B$, this rule ensures that queue
A receives at least its reserved capacity $r_A$.

Queue $B$ cannot receive more than $c_k-r_A$, since $r_A$ is allocated
to queue A, and if queue $A$ does not use all of $r_A$, then the
surplus is lost. Also, queue $B$ cannot get more than $c_k - d_{k,A}$
as this is what remains after serving queue $A$. Thus, letting
$c_{k,B} = \min\{c_k-r_A, c_k-d_{k,A}\} = c_k - \max\{r_A, d_{k,A}\}$,
we see that for queue B:
\begin{equation*}
  d_{k,B} = \min\{Q_{B, k-1}, c_{k,B}\}.
\end{equation*}

An example can be the operation room of a hospital. There is a weekly
capacity, part of the capacity is reserved for emergencies. It might
not be possible to assign this reserved capacity to other patient
groups, because it should be available at all times for emergency
patients. A result of this is that unused capacity is lost.  

In practice it may not be as extreme as in the model, but still part
of the unused capacity is lost. `Use it, or lose it', is what often,
but not always, applies to service capacity.
  \end{solution}
\end{exercise}




\begin{exercise}{\faPhoto}
(Tandem  networks) 
  Consider a production network with two production stations in
  tandem, that is, the jobs processed by station A are in the next
  period to the downstream Station B.  Extend the recursions of
  \eqref{eq:31} to simulate this situation.
\begin{solution}
  Let $a_k$ be the external arrivals at station A. Then:
\begin{equation}
  \begin{split}
    d^A_k &= \min\{Q_{k-1}^A, c_k^A\}, \\
    Q_k^A &= Q_{k-1}^A -d_k^A + a_k.
  \end{split}
\end{equation}
The departures of the first station during period $k$ are the arrivals
at station $B$ at the end of period $k$, i.e., $a_k^B =
d_{k}^A$. Thus,
\begin{equation}
  \begin{split}
    a_k^B &= d_{k}^A,\\
    d^B_k &= \min\{Q_{k-1}^B, c_k^B\}, \\
    Q_k^B &= Q_{k-1}^B -d_k^B + a_k^B.
  \end{split}
\end{equation}
\end{solution}
\end{exercise}

\begin{exercise}{\faPhoto}
 (A tandem queue with blocking)
  Consider a production network with two production stations in tandem
  with blocking: when the intermediate queue, i.e., the queue in front of
  Station B, exceeds some level $M$, then station A has to stop
  producing, and when $Q^B_k < M$ station A is not allowed to produce
  more than the intermediate queue can contain. Extend the recursions
  of \eqref{eq:31} to simulate this situation.
\begin{solution}
\begin{equation}
  \begin{split}
    d^A_k &= \min\{Q_{k-1}^A, c_k^A, M-Q^B_{k-1}\}, \\
    Q_k^A &= Q_{k-1}^A -d_k^A + a_k, \\
    a_k^B &= d_{k}^A, \text{ (ensures all jobs first pass station A and then station B)}\\
    d^B_k &= \min\{Q_{k-1}^B, c_k^B\}, \\
    Q_k^B &= Q_{k-1}^B -d_k^B + a_k^B.
  \end{split}
\end{equation}
This is a bit subtle: since there is room $M-Q^B_{k-1}$ at the
intermediate buffer and $d_k^A \leq M-Q^B_{k-1}$, we know that in the
worst case, i.e., when $c_k^B=0$, still $Q^B_k = Q_{k-1}^B +
d_k^A$.
Thus, we are sure that the queue length of the intermediate queue will
not exceed $M$.

There is still  a small problem: What if for the first initial periods  $M<Q^B_{k-1}$. Then $M-Q^B_{k-1}<0$ and then by the specification above, $d_k^A < 0$. This is not what we want. Therefore, 
\begin{equation*}
  d^A_k = \min\{Q_{k-1}^A, c_k^A, \max\{M-Q^B_{k-1}, 0\}\}.
\end{equation*}
\end{solution}
\end{exercise}

\begin{exercise}{\faPhoto}
 (Merging departure streams)
  Consider another production situation with two machines, A and B
  say, that send their products to Station C. Derive a set of
  recursion relations to simulate this system. 
\begin{solution}
Realize that Stations A and B have their own arrivals. 
\begin{equation}
  \begin{split}
    d^A_k &= \min\{Q_{k-1}^A, c_k^A\}, \\
    Q_k^A &= Q_{k-1}^A -d_k^A + a_k^A, \\
    d^B_k &= \min\{Q_{k-1}^B, c_k^B\}, \\
    Q_k^B &= Q_{k-1}^B -d_k^B + a_k^B, \\
    a_k^C &= d_{k}^A+d_{k}^B,\\
    d^C_k &= \min\{Q_{k-1}^C, c_k^C\}, \\
    Q_k^C &= Q_{k-1}^C -d_k^C + a_k^C.
  \end{split}
\end{equation}
\end{solution}
\end{exercise}


\begin{exercise}{\faPhoto}
 (Merging incoming streams) 
Consider a   single-server queue that serves two customer `streams' in a FIFO
  discipline. Thus, both streams enter one queue that is served by the
  server. Let $\{a_k^a\}$ be the number of arrivals of stream $a$ in
  period $k$ and $\{a_k^b\}$ be the number of arrivals of stream
  $b$. Find a set of recursions by which it becomes possible to
  analyze the waiting time distribution of each of the streams. Assume
  that the service capacity $c$ is constant for all periods, and that
  jobs that arrive in period $k$ can also be served in period $k$.
  \begin{solution}
    The behavior of the queue length  process is easy: 
    \begin{equation*}
      \begin{split}
      d_k &= \min\{Q_{k-1}+a_k^a+a_k^b, c\}, \\
Q_k &= Q_{k-1}+a_k^a + a_k^b - d_k.
      \end{split}
    \end{equation*}

    To determine the waiting times, observe that any arrival in period
    $k$, independent of the stream, has to wait until all jobs at the
    start of the period in queue, i.e., $Q_{k-1}-d_k$, are cleared;
    note that we assume here that the jobs served in period $k$ depart
    at the start of the interval. Thus, the minimal waiting time is
    $W_{k,-} = \lfloor Q_{k-1}/c\rfloor$.  Similarly, the maximal
    waiting time is
    $W_{k,+} = \lfloor (Q_{k-1}+a_k^a + a_k^b) /c\rfloor$.

    The remaining problem is to make a model to `distribute' the
    time between $W_{k,-}$ and~$W_{k,+}$ over the two streams. 

    A simple model is to assume that the waiting time is averaged over
    the jobs. Then each job perceives a waiting time of
    \begin{equation*}
      \frac{W_{k,-} + W_{k,+}}2.
    \end{equation*}

    Another way is to give priority to $a$ customers, but only for the
    jobs that arrive in this period. (Hence, this is different from
    the priority queue. There priority customers can overtake
    customers that arrived earlier. In the present case this is not
    allowed, jobs of type $a$ that arrive in period $k$ cannot
    overtake $b$ jobs that arrived prior to period $k$.)  Making this
    completely explicit (so that the recursion can be fed to the
    computer) requires a bit of work however.  It is important to
    understand the trick we will discuss now because we will use it to
    model queueing systems with batching. Observe that the first job
    of the $a$ stream only has to wait for $W_{k,-}$, the second job
    must wait $W_{k,-}+1$, and so on. Thus, the waiting time $W_{k}^a$
    for the $a_k^a$ items is such that
    \begin{equation*}
W_{k,-}^a:= \lfloor Q_{k-1}/c \rfloor \leq  W_{k}^a \leq \lfloor (Q_{k-1}+a_k^a)/c \rfloor =: W_{k,+}^a.
    \end{equation*}
    Similarly, for the $b$ jobs must be
    \begin{equation*}
W_{k,-}^b := \lfloor (Q_{k-1}+a_k^a)/c \rfloor \leq  W_{k}^b \leq \lfloor (Q_{k-1}+a_k^a+a_k^b)/c \rfloor =: W_{k,+}^b.
    \end{equation*}
Note that $W_{k,+}^a = W_{k,-}^b$. 
It is then sensible to set 
\begin{align*}
  W_{k}^a &= \frac{W_{k,-}^a + W_{k,+}^a}2, \\
  W_{k}^b &= \frac{W_{k,-}^b + W_{k,+}^b}2.
\end{align*}

  \end{solution}
\end{exercise}



\begin{exercise}{\faPhoto}
 (Splitting streams)
  Consider a machine (a paint mixing machine) that produces products
  for two separate downstream machines A and B (two different paint
  packaging machines), each with its own queue.  Suppose we want to
  analyze the queue in front of station A. For this we need to know
  the arrivals to station A, that is, the departures of the mixing
  station that go to station A. Provide a set of recursions to
  simulate this system.
  \begin{solution}
\begin{enumerate}
\item Realize that the recursions of Eq.~\eqref{eq:31} applied to the
  queueing situation at the first machine provide us with the total
  number of departures $d_k$ during period $k$. However, it does not
  tell us about the type of these departures. Thus, to compute the
  queue in front of station A, we need to know the number of
  departures of type A, rather than the total number of departures of
  the first station.
\item It is reasonable that the number of jobs of type $A$ in queue at
  the first station is equal to
  \begin{equation*}
  Q_k \frac{\lambda_A}{\lambda_A + \lambda_B}.
  \end{equation*}
  It is therefore reasonable to assume that the capacity $c_k$ of the
  first station is also shared in this proportion to type A and B
  jobs. Thus, the number of departures to station $A$ is
  \begin{equation*}
    d_k(A) = \frac{\lambda_A}{\lambda_A+\lambda_B} \min\left\{ Q_{k-1}, c_k\right\}.
  \end{equation*}
 The rest of the recursions is very similar to what we did in earlier exercises.
\end{enumerate}
  \end{solution}
\end{exercise}



\begin{exercise}{\faPhoto}
(Inventory control) The recursions used in the
  exercises above can also be applied to analyze inventory control
  policies. Consider a production system that can produce maximally
  $M_k$ items per week during normal working hours, and maximally
  $N_k$ items during extra (weekend and evening) hours. Let, for
  period $k$,
  \begin{align*}
    D_k &= \text{Demand in  week $k$}, \\
    S_k &= \text{Sales, i.e., number of items sold, in week $k$}, \\
    r_k &= \text{Revenue per item sold in week $k$}, \\
    X_k &= \text{Number of items produced in week $k$  during normal hours}, \\
    Y_k &= \text{Number of items produced in week $k$ during extra  hours}, \\
    c_k &= \text{Production cost per item during normal  hours}, \\
    d_k &= \text{Production cost per item during extra  hours}, \\
    h_k &= \text{Holding cost per  item, due at the end of week $k$}, \\
    I_k &= \text{On hand inventory level at the end of week $k$}. \\
  \end{align*}
  Management needs a production plan that specifies for the next $T$
  weeks the number of items to be produced per week. Formulate this
  problem as an LP problem, taking into account the inventory
  dynamics.  Assume that demand must be met from on-hand inventory.
  \begin{hint}
Formulate the decision variables/controls, the
    objective and the constraints.    
  \end{hint}
  \begin{solution}
    The decision variables are $X_k$, $Y_k$ and $S_k$ (note, it is not
    necessary to meet all demand:  the production cost and profit
    may vary per period).  The objective is 
    \begin{equation*}
      \max \sum_{k=1}^T (r_kS_k -c_k X_k - d_k Y_k - h_k I_k).
    \end{equation*}
The constraints are 
\begin{align*}
  0&\leq S_k \leq D_k, \\
  0&\leq X_k \leq M_k, \\
  0&\leq Y_k \leq N_k, \\
  I_k&=I_{k-1}+X_k+Y_k - S_k. \\
I_k &\geq 0.
\end{align*}
  \end{solution}
\end{exercise}

\begin{exercise}{\faRocket}(Queue with setups)
  One server serves two parallel queues, one at a time. After serving
   one queue until it is empty,  the server moves to the other
  queue. The change of queue requires one period setup time. 
  \begin{solution}
We need an extra variable $p_k$ that specifies  which queue is being served. If $p_k=0$, the server is moving from one queue to the other, if $p_k=1$, the server is at queue 1, and if $p_k=2$ it is at queue $2$. Then, with
\begin{align*}
  d^1_k &= \min\{Q^1_{k-1}, c_k^1 \1{p_k=1}\}, \\
  d^2_k &= \min\{Q^2_{k-1}, c_k^2 \1{p_k=2}\},
\end{align*}
we can specify the evolution of the queue length processes. So it remains to deal with $p$. For this, we use a `truth table' to compute $p_{k+1}$ as a function of $p_k$ and whether $Q_k^1 > 0$ or not and $Q_k^2 > 0$ or not. 

\begin{tabular}{ccc|l}
  $\1{Q^1_k > 0}$ & $\1{Q_k^2 > 0}$ & $p_k$ & $p_{k+1}$ \\ \hline
0 & 0 & 0 & 0 \\
0 & 0 & 1 & 1 \\
0 & 0 & 2 & 2 \\
1 & 0 & 0 & 1 \\
1 & 0 & 1 & 1 \\
1 & 0 & 2 & 0 (switch over time)\\
0 & 1 & 0 & 2 \\
0 & 1 & 1 & 0 (switch over time)\\
0 & 1 & 2 & 2 \\
1 & 1 & 0 & 1 (to break ties) \\
1 & 1 & 1 & 1 \\
1 & 1 & 2 & 2 \\
\end{tabular}

  \end{solution}
\end{exercise}

\Closesolutionfile{hint}
\Closesolutionfile{ans}

\opt{solutionfiles}{
\subsection*{Hints}
\input{hint}
\subsection*{Solutions}
\input{ans}
}


%\clearpage

%%% Local Variables:
%%% mode: latex
%%% TeX-master: "../queueing_book"
%%% End:<|MERGE_RESOLUTION|>--- conflicted
+++ resolved
@@ -16,7 +16,6 @@
 At a mental health department five psychiatrists do intakes of future patients to determine the best treatment process for the patients.
 There are complaints about the time patients have to wait for their first intake; the desired waiting time is around two weeks, but the realized waiting time is sometimes more than three months.
 The organization considers this to be unacceptably long, but\ldots what to do about it?
-<<<<<<< HEAD
 
 To reduce the waiting times the five psychiatrists have various
 suggestions. 
@@ -45,37 +44,6 @@
 Note that the length of such a period depends on the context for which the model is developed.
 For instance, to study queueing processes at a supermarket, a period can consist of $5$ minutes, while for a production environment, e.g., a job shop, it can be a day, or even a week.
 
-=======
-
-To reduce the waiting times the five psychiatrists have various
-suggestions. 
-\begin{enumerate}
-\item Not all psychiatrists have the same amount of time available per week to do intakes.
-  This is not a problem during weeks when all psychiatrists are present; however, psychiatrists tend to take holidays, visit conferences, and so on.
-  So, if the psychiatrist with the most intakes per week would go on leave, this might affect the behavior of the queue length considerably.
-  This raises the question about the difference in allocation of capacity allotted to the psychiatrists.
-  What are the consequences on the distribution and average of the waiting times if they would all have the same weekly capacity?
-\item The psychiatrists tend to plan their holidays after each other, to reduce the variation in the service capacity.
-  What if they would synchronize their holidays, to the extent possible, rather than spread their holidays?
-\item Finally, suppose the psychiatrists would do 2 more intakes per week in busy times and 2 fewer in quiet weeks.
-  Assuming that the system is stable, i.e., the average service capacity is larger than the average demand, then on average the psychiatrists would not do more intakes, i.e., their workload would not increase, but the queue length may be controlled better.
-\end{enumerate}
-
-As this case is too hard to analyze by mathematical means,  we need to develop a model to simulate the queueing system in discrete time. 
-With this simulator we can evaluate the effect of these suggestions on reducing the queueing dynamics.
-%we need to develop a simple simulator with which we can make a number of plots.
-Interestingly, the structure of the simulation is very simple, so simple that it is also an exceedingly convincing tool to communicate the results of an analysis of a queueing system to managers (and the like).
-
-\subsection*{Recursions}
-
-Let us start with discussing the essentials of the simulation of a queueing system.
-The easiest way to construct queueing processes is to `chop up' time in periods and develop recursions for the behavior of the queue from period to period.
-Using fixed sized periods has the advantage that we do not have to specify specific inter-arrival times or service times of individual customers; only the number of arrivals in a period and the number of potential services are relevant.
-Note that the length of such a period depends on the context for which the model is developed.
-For instance, to study queueing processes at a supermarket, a period can consist of $5$ minutes, while for a production environment, e.g., a job shop, it can be a day, or even a week.
-
->>>>>>> 9a3b03ed
-%, which is useful since in many practical settings, e.g., production environments, it is easier to provide data in these terms than in terms of inter-arrival and service times.
 
 Let us define:
 \begin{equation}
@@ -140,23 +108,11 @@
 Typically we use company data to model the arrival process $\{a_k\}_{k=1,2,\ldots}$ and the capacity $\{c_k\}_{k=1,\ldots}$ and feed this data into a computer to carry out the recursions~\eqref{eq:31}.
 If we do not have sufficient data we make a probability model for these data and use the computer to generate random numbers with, hopefully, similar characteristics as the real data.
 At any rate, from this point on we assume that it is easy, by means of computers, to obtain numbers $a_1,\ldots, a_n$ for $n\gg 1000$, and so on.
-<<<<<<< HEAD
 
 
 \subsection*{Case analysis}
 \label{sec:case-analysis}
 
-We now show how to apply~\eqref{eq:30} and~\eqref{eq:31} to a the mental health department.
-
-=======
-
-
-\subsection*{Case analysis}
-\label{sec:case-analysis}
-
-We now show how to apply~\eqref{eq:30} and~\eqref{eq:31} to a the mental health department.
-
->>>>>>> 9a3b03ed
 As a first step we model the arrival process of patients as a Poisson process, cf., Section~\ref{sec:poisson-distribution}.
 The duration of a period is taken to be a week.
 The average number of arrivals per period, based on data of the company, was slightly less than~12 per week; in the simulation we set it to $\lambda= 11.8$ per week.
