%\section{Construction of Discrete-Time  Queueing Processes}
\section{Construction of Discrete-Time Queueing
  Processes}
\label{sec:constr-discr-time}

\subsection*{Theory}

\Opensolutionfile{hint}
\Opensolutionfile{ans}


To provide real-life motivation to analyze queueing systems we discuss a case.  As this case is too hard to analyze by mathematical means,  we need to develop a model to simulate the queueing system in discrete time.  Interestingly, the structure of the simulation is very simple so that  it is also  an exceedingly convincing tool to communicate the results of an analysis of a queueing system to managers (and the like).  

Let us start with discussing the essentials of the simulation of a queueing system. The easiest way  to construct queueing processes is to `chop up' time in periods and develop recursions for the behavior of the queue from period to period. Note that the length of such a period depends on the
case for which the model is developed.  For instance, to study queueing processes at a supermarket, a period can consist of $5$ minutes, while for a production environment, e.g., a job shop, it can
be a day, or even a week.

Using fixed sized periods has the advantage that we do not have to
specify specific inter-arrival times or service times of individual
customers. Only the number of arrivals in a period and the number of
potential services are relevant, which is useful since in many
practical settings, e.g., production environments, it is easier to
provide data in these terms than in terms of inter-arrival and service
times. 

Let us define:
\begin{equation}
  \label{eq:30}
  \begin{split}
    a_k &= \text{number of jobs that arrive at period $k$},\\
    c_k &= \text{the capacity, i.e., the maximal number of jobs that can be served, during period $k$},\\
    d_k &= \text{number of jobs that depart the queue  \textit{in} period $k$},\\
    Q_k &= \text{number of jobs in queue  at the \textit{end} of period $k$}.\\
  \end{split}
\end{equation}
In the sequel we also call $a_k$ the size of the batch arriving in
period $k$. The definition of $a_k$ is a bit subtle: we may assume
that the arriving jobs arrive either at the start or at the end of the
period. In the first case, the jobs can be served in period $k$,
in the latter case, they \emph{cannot} be served in period~$k$.


Let  $Q_{k-1}$ be the queue length at the end of period $k-1$, it
must also be the queue length at the start of period $k$. Assuming
that jobs arriving in period $k$ cannot be served in period~$k$,
the number of customers that depart from the queue in period $k$
is
\begin{subequations}\label{eq:31}
\begin{equation}\label{eq:d_k}
d_k = \min\{Q_{k-1}, c_k\},
\end{equation}
since only the jobs that are present at the start of the period, i.e.,
$Q_{k-1}$, can be served if the capacity exceeds the queue length. Now
that we know the number of departures, the queue at the end of period
$k$ is given by
\begin{equation}
    Q_k = Q_{k-1} -d_k + a_k.
\end{equation}
\end{subequations}
Like this, if we are given $Q_0$,  we can obtain $Q_1$, and from this  $Q_2$, and so on.

Note that in this type of queueing system there is not a job in service, we only count the jobs in the system at the end of a period. Thus, the number of jobs in the system and in queue coincide; in this section `queue length' henceforth means the number of jobs in the system.

\begin{exercise}
Suppose that $c_k= 7$ for all $k$, and $a_1=5$, $a_2=4$
and $a_3=9$; also $Q_0=8$. What are $d_k$ and $Q_k$ for $k\geq 1$? 
\begin{solution}
$d_1=7$, $Q_1=8-7+5=6$, $d_2 = 6$,
$Q_2=6-6+4=4$, $d_3 = 4$, $Q_3=4-4+9=9$, and so on. 
\end{solution}
\end{exercise}

\begin{exercise}
 What is the interpretation of setting
    $d_k = \min\{Q_{k-1}+a_k,  c_k\}$ rather than definition~\eqref{eq:d_k}?
\begin{solution}
 The assumption is that the jobs arrive at the start of period
    $k$, before service in period $k$ starts, rather than at the end
    of the period. Therefore the arrivals at period $k$ can also be
    served during period $k$.
\end{solution}
\end{exercise}


Of course we are not going to carry out these computations by
hand. Typically we use company data about the sequence of arrivals
$\{a_k\}_{k=1,2,\ldots}$ and the capacity $\{c_k\}_{k=1,\ldots}$ and
feed this data into a computer to carry out the
recursions~\eqref{eq:31}. If we do not have sufficient data we make a
probability model for these data and use the computer to generate
random numbers with, hopefully, similar characteristics as the real
data. At any rate, from this point on we assume that it is easy, by
means of computers, to obtain numbers $a_1,\ldots, a_n$ for
$n\gg 1000$, and so on.


\begin{exercise}
  Implement Eqs.~\ref{eq:31} in python and simulate a
  simple single-server queueing system. Assume that the $a_k \sim P(20)$, i.e., Poisson distributed with $\lambda=20$, and $c_k =\mu=21$. Make a plot of the queue length process $Q$, and compute the mean and standard variance of $Q$. Compute the fraction of periods in which the queue length exceeds some threshold, 20, say. 
  \begin{solution}
    Below I fix the seed of the random number generator to ensure that
    I always get the same results from the simulator.  The arrival
    process is Poisson, and the number of services is fixed to 21 per
    period. I use \pyv{Q = np.zeros\_like(a)} to make an array of the
    same size as the number of arrival $a$ initially set to zeros. The
    rest of the code is nearly identical to the formulas in the text.

\begin{pyconsole}
import numpy as np

np.random.seed(3) # fix the seed

labda = 20
mu = 21
\end{pyconsole}

These are the number of arrivals in each period.

\begin{pyconsole}
a = np.random.poisson(labda, 10)
a
\end{pyconsole}

The number of potential services
\begin{pyconsole}
c = mu * np.ones_like(a)
c
\end{pyconsole}

Now for the queueing recursions:

\begin{pyconsole}
Q = np.zeros_like(a)
d = np.zeros_like(a)
Q[0] = 10  # initial queue length

for k in range(1, len(a)):
    d[k] = min(Q[k - 1], c[k])
    Q[k] = Q[k - 1] - d[k] + a[k]

\end{pyconsole}

Here are the departures and queue lengths for each period:
\begin{pyconsole}
d
Q
\end{pyconsole}


Suppose we define loss as the number of periods in which the queue length exceeds
20. Of course, any other threshold can be taken. Counting the number
of such periods is very easy in python: \pyv{(Q>20)} gives all
entries of $Q$ such $Q>20$, the function \pyv{sum()} just adds
them. 

\begin{pyconsole}
loss = (Q > 20)
loss
loss.sum()
\end{pyconsole}

Now all statistics:

\begin{pyconsole}
d.mean()
Q.mean()
Q.std()
(Q > 20).sum()
\end{pyconsole}
  

Since this is a small example, the mean number of departures, i.e.,
\pyv{d.mean()}, is not equal to the arrival rate $\lambda$.  
Likewise for the computation of the mean, variance, and other
statistical functions. 

Now I am going to run the same code, but for a larger instance. 

\begin{pyconsole}
num = 1000
a = np.random.poisson(labda, num)
c = mu * np.ones_like(a)
Q = np.zeros_like(a)
d = np.zeros_like(a)
Q[0] = 10  # initial queue length

for k in range(1, len(a)):
    d[k] = min(Q[k - 1], c[k])
    Q[k] = Q[k - 1] - d[k] + a[k]

d.mean()
Q.mean()
Q.std()
(Q > 30).sum()/num * 100
\end{pyconsole}


I multiply with 100 to get a percentage. Clearly, many jobs see a long
queue, the mean is already some 28 jobs. For this arrival rate a
service capacity of $\mu=21$ is certainly too small. 


Hopefully you
understand from this discussion that once you have the recursions to
construct/simulate the queueing process, you are `in business'. The
rest is easy: make plots, do some counting, i.e., assemble statistics,
vary parameters for sensitivity analysis, and so on.


\end{solution}
\end{exercise}


\begin{exercise}
  Change the service process of the previous exercise from $c_k =\mu=21$ to $c_k\sim P(\mu)$ with $\mu=21$. What is the influence of the higher variability of the service process on the queue length? 
  \begin{solution}
In this  example the number of jobs served per day is $\sim P(21)$, so the service rate is
still $21$, but the period capacity $c$ is a Poisson random variable. 

\begin{pyconsole}
c = np.random.poisson(mu, num)
Q = np.zeros_like(a)
d = np.zeros_like(a)
Q[0] = 10  # initial queue length

for k in range(1, len(a)):
    d[k] = min(Q[k - 1], c[k])
    Q[k] = Q[k - 1] - d[k] + a[k]

d.mean()
Q.mean()
Q.std()
(Q > 30).sum()/num * 100
\end{pyconsole}

Comparing this to the result of the previous exercise in which the service capacity in each period was constant $c=21$, we see that the average waiting time increases, just as the number of periods in which the queue length exceeds 30.
Clearly, variability in service capacity does not improve the performance of the queueing system, quite on the contrary, it increases.
In later sections we will see why this is so.
  \end{solution}
\end{exercise}

\subsection*{Case}
\label{sec:case}



We now show how to apply~\eqref{eq:30} and~\eqref{eq:31} to a real case. At a mental health department five psychiatrists do intakes of future
patients to determine the best treatment process for the patients.
There are complaints about the time patients have to wait for their
first intake; the desired waiting time is around two weeks, but the
realized waiting time is sometimes more than three months. The
organization considers this is to be unacceptably long, but\ldots what to do about it?

To reduce the waiting times the five psychiatrists have various
suggestions. 
\begin{enumerate}
\item Not all psychiatrists have the same amount of time available per
  week to do intakes. This is not a problem during weeks when all psychiatrists are
  present; however, psychiatrists tend to take holidays, visit
  conferences, and so on. So, if the psychiatrist with the most
  intakes per week would go on leave, this might affect the behavior
  of the queue length considerably. This raises the question about the difference
  in allocation of capacity allotted to the psychiatrists. What are
  the consequences on the distribution and average of the waiting
  times if they would all have the same weekly capacity?
\item The psychiatrists tend to plan their holidays after each
  other, to reduce the variation in the service capacity. What if they
  would synchronize their holidays, to the extent possible, rather
  than spread their holidays? 
\item Finally, suppose the psychiatrists would do 2 more intakes per
  week in busy times and 2 fewer in quiet weeks. Assuming that the
  system is stable, i.e., the average service capacity is larger than the average demand,
  then on average the psychiatrists would not do more intakes, i.e.,
  their workload would not increase, but the queue length may be
  controlled better.
\end{enumerate}


To evaluate the effect of these suggestions on reducing the queueing
dynamics we develop a simple simulator with which we can make a number of plots. 
As a first step we model the arrival process of patients as a Poisson
process, c.f., Section~\ref{sec:poisson-distribution}. The duration of
a period is taken to be a week. The average number of arrivals per
period, based on data of the company, was slightly less than~12 per
week; in the simulation we set it to $\lambda= 11.8$ per week. We
model the capacity in the form of a matrix such that row $i$
corresponds to the weekly capacity of psychiatrist $i$:
\begin{equation*}
C = 
  \begin{pmatrix}
    1 & 1 & 1 & \ldots\\
    1 & 1 & 1 & \ldots\\
    1 & 1 & 1 & \ldots\\
    3 & 3 & 3 & \ldots\\
    9 & 9 & 9 & \ldots\\
  \end{pmatrix}.
\end{equation*}
Thus, psychiatrists 1, 2, and 3 do just one intake per week, the
fourth does 3, and the fifth does 9 intakes per week. The sum over
column $k$ is the total service capacity for week $k$ of all
psychiatrists together.

With the matrix $C$ it is simple to make other capacity schemes. A
more balanced scheme would be like this:
\begin{equation*}
C = 
  \begin{pmatrix}
    2 & 2 & 2 & \ldots\\
    2 & 2 & 2 & \ldots\\
    3 & 3 & 3 & \ldots\\
    4 & 4 & 4 & \ldots\\
    4 & 4 & 4 & \ldots\\
  \end{pmatrix}.
\end{equation*}

We next include the effects of holidays on the capacity. This is
easily done by setting the capacity of a certain psychiatrist to 0 in
a certain week. Let's assume that just one psychiatrist is on leave in
a week, each psychiatrist has one week per five weeks off, and the
psychiatrists' holiday schemes rotate. To model this, we set
$C_{1,1,}=C_{2,2}=\cdots=C_{1,6}=C_{2,7} =\cdots = 0$, i.e.,
\begin{equation*}
C = 
  \begin{pmatrix}
    0 & 2 & 2 & 2 & 2 & 0 & \ldots \\
    2 & 0 & 2 & 2 & 2 & 2 & \ldots\\
    3 & 3 & 0 & 3 & 3 & 3 & \ldots\\
    4 & 4 & 4 & 0 & 4 & 4 & \ldots\\
    4 & 4 & 4 & 4 & 0 & 4 & \ldots\\
  \end{pmatrix}.
\end{equation*}
Hence, the total average capacity must be $4/5 \cdot (2+2+3+4+4) = 12$
patients per week.  The other holiday scheme---all psychiatrists take
holiday in the same week--corresponds to setting entire columns to
zero, i.e., $C_{i,5}=C_{i,10}=\cdots=0$ for week $5$, $10$, and so
on. Note that all these variations in holiday schemes result in the
same average capacity.

Now that we have modeled the arrivals and the capacities, we can use
the recursions~\eqref{eq:31} to simulate the queue length process for
the four different scenarios proposed by the psychiatrists, unbalanced
versus balanced capacity, and spread out holidays versus simultaneous
holidays.  The results are shown in Figure~\ref{fig:balanced}. It is
apparent that suggestions 1 and 2 above do not significantly affect
the behavior of the queue length process.  



\begin{figure}[ht]
  \centering
% progs/intake_control.py
\input{progs/balanced} 
\caption{Effect of capacity and holiday plans. We plot for each time point
  the maximum and the minimum queue length for each of the
  policies. Apparently, the effect of each of these policies is, for
  all practical purposes, negligible.  }
\label{fig:balanced}
\end{figure}


Now we consider suggestion 3, which comes down to doing more intakes
when it is busy, and fewer when it is quiet. A simple rule to
implement this is by considering last week's queue $Q_{n-1}$: if
$Q_{n-1}<12$, i.e., the service capacity of one week, then do $e$
intakes less. Here, $e=1$ or $2$, or perhaps a larger number; it
corresponds to the amount of control we want to exercise. When
$Q_{n-1}>24$, i.e., larger than two weeks of intakes, do $e$ intakes
more. Let's consider three different control levels, $e=1$, $e=2$, and
$e=5$; thus in the last case all psychiatrists do five extra intakes.
The previous simulation shows that it is safe to disregard the holiday
plans, so just assume a flat service capacity of 12 intakes a week.

Figure~\ref{fig:intakes} shows a striking difference indeed. The queue
does not explode any more, and already taking $e=1$ has a large
influence. 

\begin{figure}[ht]
  \centering
% progs/intake_control.py
\input{progs/service_control.tex}  
\caption{Controlling the number of intakes. Clearly, adapting the
  service rate `does wonders' to control the queue length.}
\label{fig:intakes}
\end{figure}

From this simulation experiment we learn that changing holiday plans or
spreading the work over multiple servers, i.e., psychiatrists, does
not significantly affect the queueing behavior.  However, controlling
the service rate as a function of the queue length improves the
situation quite dramatically. 


Observe that, even with these (deceitfully) simple recursions, we can obtain
considerable insight into this, otherwise, very complicated controlled
queueing process. (If the reader doubts the value of simulation, s/he
should try to develop other mathematical methods to analyze
multi-server queueing systems with vacations, of which this case is an
example.) As a matter of fact, with such simple recursions we can analyze many practical queueing
situations. Together with students the author applied it numerous
times, for instance,
\begin{itemize}
\item Should a certain hospital invest in a new MRI scanner to reduce
  waiting times?
\item When to switch on and off a tin bath at an electronics component factory?
\item How to route post parcels in a post sorting center.
\end{itemize}

In general, the study of queueing system is focused on
studying the probabilistic properties of the queueing length process
and related concepts such as waiting time, server occupancy, fraction
of customers lost, and so on. Once we have constructed the queueing
process we can compute all performance measures of relevance, such as
the average waiting time. If it turns out that the
performance of the system is not according to what we desire, we can
change parts of the system with the aim to improve the situation and
assess the effect of this change.  For instance, if the average
waiting time is too long, we might add service capacity. With simulation it is easy to study the effect of, hence
evaluate, such decisions.

\subsection*{Exercises}
\label{sec:exercises-1}


The reader should understand from the above case that, once we have
the recursions, we can analyze the system and make plots to evaluate
suggestions for improvement.  Thus, getting the recursions is crucial
to construct, i.e., model, queueing processes. For this reason, most
of the exercises below focus on obtaining recursions for many
different queueing systems. 

A comment is required about the modeling exercises below. It may be
that the recursions you find are not identical to the recursions in
the solution; the reason is that the assumptions you make might not be
equal to the ones I make. I don't quite know how to get out of this
paradoxical situation.  In a sense, to completely specify the model,
we need the recursions. However, if the problem statement would
contain the recursions, there would be nothing left to practice
anymore. Another way is to make the problem description five times as
long, but this is also undesirable. So, let's be pragmatic: the aim is
that you practice with modeling, and that you learn from the
solutions.  If you obtain \emph{reasonable} recursions, but they are
different from mine, then your answer is just as good.

\begin{exercise} (Queue with Blocking) Consider a queueing system
  under daily review, i.e., at the end of the day the queue length is
  measured. We assume that at the end of the day no jobs are still in
  service. We assume that jobs that arrive at day $k$ cannot be served
  in day $k$. The queue length cannot exceed level $K$.  Formulate a
  set of recursions to cover this case. What is the loss per period? What is the fraction of jobs lost?
  \begin{solution}

    All jobs that arrive such that the queue become larger than $K$
    must be dropped. 

First $d_k = \min\{Q_{k-1}, c_k\}$. Then, $Q_k' = Q_{k-1}+a_k-d_k$ is the queue without blocking. Then $Q_k=\min\{Q_k', K\}$ is the queue with blocking. Finally, the loss $l_k=Q_k'-Q_k$, i.e., the excess arrivals. The fraction lost is $l_k/a_k$. 
  \end{solution}
\end{exercise}

\begin{exercise}\label{ex:19} (Estimating the lead time distribution.)  Take
  $d_k = \min\{Q_{k-1}+a_k, c_k\}$, and assume that jobs are served in
  FIFO sequence. Find an expression for the shortest possible waiting
  time $W_-(k)$ of a job that arrives at time $k$, and an expression
  for the largest possible waiting time $W_+(k)$
  \begin{hint}
  Consider a numerical example. Suppose $Q_{k-1}=20$. Suppose
    that the capacity is $c_k=3$ for all $k$. Then a job that arrives
    in the $k$th period, must wait at least $20/3$ (plus rounding)
    periods before it can leave the system. Now generalize this
    numerical example.
  \end{hint}
    \begin{solution}
      Let's tag the first customer that arrives in period $k$. This
      tagged customer sees $Q_{k-1}$ customers in the system, hence the
      tagged customer's service can only start after all $Q_{k-1}$
      customers have been served (assuming FIFO scheduling of course).  Now, if $Q_{k-1}-c_k \geq 0$, there are
      still people in front of the tagged customer, either in queue or in service. In fact, as long
      as $c_k+c_{k+1}+\cdots +c_m \leq Q_{k-1}$, there are still customers in
      front of the tagged customer. Therefore, when the tagged customer leaves the system, the inequality $c_k+c_{k+1}+\cdots +c_m > Q_{k-1}$ must hold.

      We can also tag the last customer that arrives in period
      $k$. This customer will certainly have left if $m$ is such that
      $c_k+\cdots+c_m \geq Q_{k-1}+a_k$.

      In formulas the above comes down to the following.  A job that
      arrives in period $k$ cannot be served before period
    \begin{equation*}
    W_{-,k}:= \min\left\{m: \sum_{i=k}^{k+m} c_i > Q_{k-1}\right\},
    \end{equation*}
    and it must have been served before period
    \begin{equation*}
      W_{+,k}:= \min\left\{m: \sum_{i=k}^{k+m} c_i \geq
        Q_{k-1}+a_k\right\}.
    \end{equation*}
    Thus, the waiting time of jobs arriving in period $k$ must lie in
    the interval $[W_{-,k}, W_{+,k}]$.
  \end{solution}
\end{exercise}

\begin{exercise}
  (Yield loss) A machine produces items, but a fraction $p$ of the
  items produced in a period turns out to be faulty, and has to be
  made anew. Develop a set of recursions to cover this case.
  \begin{solution}
    The amount produced in period $k$ is $d_k$. Thus, $p d_k$ is the
    amount lost, neglecting rounding errors for the moment. Thus,
    $p d_k$ items have to be fed back to the system in the next period
    to be remade. Therefore the total amount of arrivals in period
    $k+1$ is $a_{k+1}'=a_{k+1}+pd_k$, i.e., the external arrivals plus
    the extra items. Now use the standard recursions but with the
    $\{a_{k}'\}$ rather than $\{a_k\}$.

    Can you use these recursions to show that the long-run average
    service capacity $n^{-1}\sum_{i=1}^n c_i$ must be larger than
    $\lambda(1+p)$?

    If you like you can incorporate time-dependent failure rates
    $\{p_k\}$ too. Whether this makes practical sense depends on the
    context of course.
      \end{solution}
\end{exercise}

\begin{exercise}
  (Rework) A machine produces items, but a fraction $p$ of the items
  does not meet the quality requirements after the first service but
  need some extra service time but less than an entirely new arriving
  job. Make a model to analyze this case. Compare this case with the
  yield loss problem above. 

  Let's assume that the repair of a faulty requires half of the work
  of a new job, and that the faulty jobs are processed with priority
  over the new jobs.  Also assume that faulty items do not need more than one repair (hence, faulty items that are repaired cannot be faulty anymore).

There are of course many different policies to
  treat rework.   Another possibility is that faulty items are processed at the end of
  the day. Yet another possibility is that faulty items are collected
  until there are $N$, say, and then the entire batch of $N$ is
  repaired.
  \begin{solution}
    Suppose again that a fraction $p$ is faulty. Since these faulty
    items require less processing time than a new job, the service
    capacity $c_k$, i.e., the number of jobs that can be processed in
    period $k$, is a bit bigger; part of the capacity is spent on new
    jobs but another part is spent on the faulty jobs. By the
    assumptions above, the repair of a faulty requires half of the
    work of a new job, and the faulty jobs are processed with priority
    over the new jobs. Assume queue $A$ contains the faulty items, and
    queue $B$ the new jobs. Then the recursions become:
\begin{equation*}
  \begin{split}
    d_{k,A} &= \min\{Q_{k-1, A}, 2c_k\}, (\text{ as faulty jobs require half of the processing time})\\
    c_{k,B} &= c_k - d_{k,A}/2, \\
    d_{k,B} &= \min\{Q_{k-1, B}, c_{k,B}\}, \\
    a_{k,A} &= p d_{k-1, B}, \\
    Q_{k,A} &= Q_{k-1, A} + a_{k,A} - d_{k,A}, \\
    Q_{k,B} &= Q_{k-1, B} + a_{k,B} - d_{k,B}.
  \end{split}
\end{equation*}
  \end{solution}
\end{exercise}


\begin{exercise}(Cost models) A single-server queueing station
  processes customers. At the start of a period the server capacity is
  chosen, so that for period $k$ the capacity is $c_k$. Demand that
  arrives in a period can be served in that period. It costs $\beta$
  per unit time per unit processing capacity to operate the machine,
  i.e., to have it switched on. There is also a cost $h$ per unit time
  per job in the system. Make a cost model to analyze the long-run
  average cost for this case.
  \begin{solution}
First consider the dynamics of the queue. Since the capacity is chosen at the start of the period (the machine is switched on for $c_k$ units even if there is less demand):
\begin{align*}
  d_k &= \min\{Q_{k-1}+a_k, c_k\} \\
Q_k &= Q_{k-1}+a_k - d_k.
\end{align*}
The cost to operate the server during period $k$ is $\beta c_k$.
Thus, the total cost up to some time $T$ for the server must be
$\beta \sum_{k=1}^T c_k$. In period $k$ we also have to pay $h Q_k$,
since $h$ is the cost per customer per period in the system. Thus, the
long-run average cost is
    \begin{equation*}
      \frac 1T\sum_{k=1}^T \left(\beta c_k + h Q_k\right).
    \end{equation*}

    It is an interesting problem to find a policy that minimizes (the
    expectation of) this cost. The policy is such that the capacity
    for period $k$ can be chosen based on the queue length $Q_{k-1}$
    and \emph{estimates} of the demands
    $\hat d_k, \hat d_{k+1}, \ldots$. This problem is not easy, as far as I can see. 

  \end{solution}
\end{exercise}

\begin{exercise}(N-policies) A machine can switch on and off. If the
  queue length hits $N$, the machine switches on, and if the system
  becomes empty, the machine switches off. It costs $K$ to switch on
  the machine. There is also a cost $\beta$ per unit time while the
  machine is switched on, and it costs $h$ per unit time per customer
  in the system. Make a cost model. 
  \begin{solution}
    First we need to implement the N-policy. For this we need an extra
    variable to keep track of the state of the server. Let $I_k=1$ if the machine is on in period $k$ and $I_k=0$ if it is off. Then $\{I_k\}$ must satisfy the relation
    \begin{equation*}
      I_{k+1} =
      \begin{cases}
        1 & \text{ if } Q_{k} \geq N,\\
        I_k & \text{ if } 0< Q_{k} <N,\\
        0 & \text{ if }  Q_{k} =0,\\
      \end{cases}
    \end{equation*}
and assume that $I_0 =0$ at the start, i.e., the machine if off. Thus, we can write:
\begin{equation*}
  I_{k+1} = \1{Q_k\geq N} + I_k \1{0<Q_k<N} + 0\cdot \1{Q_k = 0}.
\end{equation*}
With $I_k$ it follows that $d_k =\min\{Q_{k-1}, I_k c_k\}$, from which
$Q_k$ follows, and so on.

The machine cost for period $k$ is $\beta I_k$, because only when the
machine is on we have to pay $\beta$, and the queueing cost is
$h Q_k$. To determine the total switching cost is harder as we need to
determine how often the machine has been switched on up to time
$T$. Observe that the machine is switched on in period $k$ if
$I_{k-1} = 0$ and $I_k=1$. Thus, whenever $I_k - I_{k-1}=1$ the
machine is switched on, when $I_k - I_{k-1}=0$ the state of the
machine remains the same, and if $I_k - I_{k-1} = -1$ the machine is
switched off. In other words $\max\{I_k - I_{k-1},0\}$ captures what
we need. The total cost up to time $T$ becomes:
\begin{equation*}
  \sum_{k=1}^T \left(\beta I_k + h Q_k + K\max\{I_k - I_{k-1}, 0\}\right).
\end{equation*}
  \end{solution}
\end{exercise}




\begin{exercise}
  How would you model (in terms of recursions) a server whose capacity
  depends on the queue length? Consider, as an example, a rule such
  that the server only works if the queue is larger than a threshold $t$. 
  \begin{solution}
    One model could be to let the server only switch on when the queue
    is larger than some threshold $t$, and when the server is on, it
    works at rate $c$ per period. In that case,
    $c_k = c\1{Q_{k-1} > t}$.
  \end{solution}
\end{exercise}

\begin{exercise}(Fair queueing) One server serves two queues. Each
  queue receives service capacity in proportion to its queue length. Derive a set of recursions to analyze this situation.
  \begin{solution}
    Let $c_k^i$ be the capacity allocated to queue $i$ in period $k$. The fair rule gives that 
    \begin{equation*}
      c_k^1 = \frac{Q_{k-1}^1}{Q_{k-1}^1 + Q_{k-1}^2} c = c - c_k^2. 
    \end{equation*}
Then, 
\begin{equation*}
  \begin{split}
      d_k^1 &= \min\{Q_{k-1}^1, c^1_k\}, \\
Q_k^1 &= Q_{k-1}^1+a_k^1  - d_k^1,
  \end{split}
\end{equation*}
and likewise for the other queue.
  \end{solution}
  \end{exercise}

  \begin{exercise} (Priority queuing) Another interesting situation is
    a system with two queues served by one server, but such that one
    queue, queue $A$, gets priority over the other
    queue. Again find a set of recursions to describe this case.
    \begin{solution}
      The rules below implement a strict priority rule for jobs of type
      A, i.e., jobs sent into queue A.
\begin{equation*}
  \begin{split}
    d_{k,A} &= \min\{Q_{k-1, A}, c_k\}, \\
    c_{k,B} &= c_k - d_{k,A}, \\
    d_{k,B} &= \min\{Q_{k-1, B}, c_{k,B}\}, \\
    Q_{k,A} &= Q_{k-1, A} + a_{k,A} - d_{k,A}, \\
    Q_{k,B} &= Q_{k-1, B} + a_{k,B} - d_{k,B}.
  \end{split}
\end{equation*}

As an aside, another interesting rule to distribute the capacity $c_k$
over the queues could be based on the principle of \textit{ equal
  division of the contested sum}. This principle is based on game
theoretic ideas. Aumann and Maschler applied this principle to clarify
certain division rules discussed in the Talmud to divide the legacy
among a number of inheritors, each having a different claim size.
    \end{solution}
\end{exercise}



\begin{exercise} 
  (Queues with reserved service capacity) Consider a single-server that
  serves two parallel queues $A$ and $B$. Each queue has a minimal service
  capacity every period, $r_A$ for queue $A$ and $r_B$ for queue $B$. Reserved capacity unused for one queue can be
  used to serve the other queue. Any extra capacity beyond the
  reserved capacity is given to queue A with priority. Formulate a set
  of recursions to analyze this situation.
  \begin{solution}
    First determine how much capacity queue $B$ minimally needs in
    period $k$:
    \begin{equation*}
      c_{k,B} = \min\{Q_{ k-1, B}, r_B\}.
    \end{equation*}
    Observe that, since $c_k \geq r_A + r_B$, this rule ensures that
    queue A receives at least its reserved capacity $r_A$. 

    Since queue A is served with priority, we first give all capacity,
    except what queue B minimally needs, to queue A:
    \begin{equation*}
d_{k,A} = \min\{Q_{k-1, A}, c_k-c_{k,B}\}.
\end{equation*}
And then we can give any left over capacity to queue B, if needed. 
\begin{align*}
d_{k,B} &= \min\{Q_{k-1, B}, c_k-d_{k,A}\}.
\end{align*}

    An example is the weekly capacity offered by a psychiatrist at a
    hospital. Part of the weekly capacity is
    reserved/allocated/assigned to serve certain patient groups. For
    instance, each week the psychiatrist does at most five intakes of
    new patients, provided there are any, and the rest of the capacity
    is used to treat other patients. The existing patients can also be
<<<<<<< HEAD
    divided in different groups, each receiving a minimal capacity. It
    there are less patients of some group, then the capacity can be
=======
    divided in different groups, each receiving a minimal capacity. If
    there less patients of some group, then the capacity can be
>>>>>>> fd13c643
    planned/given to other patient groups. 
  \end{solution}
\end{exercise}


\begin{exercise} 
  (Queue with protected service capacity, lost capacity) Consider a
  single-server that serves two parallel queues $A$ and $B$. Each queue receives a
  minimal service capacity every period. Reserved capacity unused for
  one queue cannot be used to serve the other queue. Any extra
  capacity beyond the reserved capacity is given to queue A with
  priority. Formulate a set of recursions to analyze this situation.

  Let $r_A$ be the reserved capacity for queue A, and likewise for
   $r_B$. We assume of course that $c_k\geq r_A + r_B$, for all $k$.
   \begin{solution} Queue A can use all capacity, except what is
     reserved for queue B:
\begin{equation*}
  d_{k,A} = \min\{Q_{A, k-1}, c_k - r_B\}.
\end{equation*}
Observe that, since $c_k \geq r_A + r_B$, this rule ensures that queue
A receives at least its reserved capacity $r_A$.

Queue $B$ cannot receive more than $c_k-r_A$, since $r_A$ is allocated
to queue A, and if queue $A$ does not use all of $r_A$, then the
surplus is lost. Also, queue $B$ cannot get more than $c_k - d_{k,A}$
as this is what remains after serving queue $A$. Thus, letting
$c_{k,B} = \min\{c_k-r_A, c_k-d_{k,A}\} = c_k - \max\{r_A, d_{k,A}\}$,
we see that for queue B:
\begin{equation*}
  d_{k,B} = \min\{Q_{B, k-1}, c_{k,B}\}.
\end{equation*}

An example can be the operation room of a hospital. There is a weekly
capacity, part of the capacity is reserved for emergencies. It might
not be possible to assign this reserved capacity to other patient
groups, because it should be available at all times for emergency
patients. A result of this is that unused capacity is lost.  

In practice it may not be as extreme as in the model, but still part
of the unused capacity is lost. `Use it, or lose it', is what often,
but not always, applies to service capacity.
  \end{solution}
\end{exercise}




\begin{exercise}(Tandem  networks) 
  Consider a production network with two production stations in
  tandem, that is, the jobs processed by station A are in the next
  period to the downstream Station B.  Extend the recursions of
  \eqref{eq:31} to simulate this situation.
\begin{solution}
  Let $a_k$ be the external arrivals at station A. Then:
\begin{equation}
  \begin{split}
    d^A_k &= \min\{Q_{k-1}^A, c_k^A\}, \\
    Q_k^A &= Q_{k-1}^A -d_k^A + a_k.
  \end{split}
\end{equation}
The departures of the first station during period $k$ are the arrivals
at station $B$ at the end of period $k$, i.e., $a_k^B =
d_{k}^A$. Thus,
\begin{equation}
  \begin{split}
    a_k^B &= d_{k}^A,\\
    d^B_k &= \min\{Q_{k-1}^B, c_k^B\}, \\
    Q_k^B &= Q_{k-1}^B -d_k^B + a_k^B.
  \end{split}
\end{equation}
\end{solution}
\end{exercise}

\begin{exercise} (A tandem queue with blocking)
  Consider a production network with two production stations in tandem
  with blocking: when the intermediate queue, i.e., the queue in front of
  Station B, exceeds some level $M$, then station A has to stop
  producing, and when $Q^B_k < M$ station A is not allowed to produce
  more than the intermediate queue can contain. Extend the recursions
  of \eqref{eq:31} to simulate this situation.
\begin{solution}
\begin{equation}
  \begin{split}
    d^A_k &= \min\{Q_{k-1}^A, c_k^A, M-Q^B_{k-1}\}, \\
    Q_k^A &= Q_{k-1}^A -d_k^A + a_k, \\
    a_k^B &= d_{k}^A,\\
    d^B_k &= \min\{Q_{k-1}^B, c_k^B\}, \\
    Q_k^B &= Q_{k-1}^B -d_k^B + a_k^B.
  \end{split}
\end{equation}
This is a bit subtle: since there is room $M-Q^B_{k-1}$ at the
intermediate buffer and $d_k^A \leq M-Q^B_{k-1}$, we know that in the
worst case, i.e., when $c_k^B=0$, still $Q^B_k = Q_{k_1}^B +
d_k^A$.
Thus, we are sure that the queue length of the intermediate queue will
not exceed $M$.

There is still  a small problem: What if for the first initial periods  $M<Q^B_{k-1}$. Then $M-Q^B_{k-1}<0$ and then by the specification above, $d_k^A < 0$. This is not what we want. Therefore, 
\begin{equation*}
  d^A_k = \min\{Q_{k-1}^A, c_k^A, \max\{M-Q^B_{k-1}, 0\}\}.
\end{equation*}
\end{solution}
\end{exercise}

\begin{exercise} (Merging departure streams)
  Consider another production situation with two machines, A and B
  say, that send their products to Station C. Derive a set of
  recursion relations to simulate this system. 
\begin{solution}
Realize that Stations A and B have their own arrivals. 
\begin{equation}
  \begin{split}
    d^A_k &= \min\{Q_{k-1}^A, c_k^A\}, \\
    Q_k^A &= Q_{k-1}^A -d_k^A + a_k^A, \\
    d^B_k &= \min\{Q_{k-1}^B, c_k^B\}, \\
    Q_k^B &= Q_{k-1}^B -d_k^B + a_k^B, \\
    a_k^C &= d_{k}^A+d_{k}^B,\\
    d^C_k &= \min\{Q_{k-1}^C, c_k^C\}, \\
    Q_k^C &= Q_{k-1}^C -d_k^C + a_k^C.
  \end{split}
\end{equation}
\end{solution}
\end{exercise}


\begin{exercise} (Merging incoming streams) 
Consider a   single-server queue that serves two customer `streams' in a FIFO
  discipline. Thus, both streams enter one queue that is served by the
  server. Let $\{a_k^a\}$ be the number of arrivals of stream $a$ in
  period $k$ and $\{a_k^b\}$ be the number of arrivals of stream
  $b$. Find a set of recursions by which it becomes possible to
  analyze the waiting time distribution of each of the streams. Assume
  that the service capacity $c$ is constant for all periods, and that
  jobs that arrive in period $k$ can also be served in period $k$.
  \begin{solution}
    The behavior of the queue length  process is easy: 
    \begin{equation*}
      \begin{split}
      d_k &= \min\{Q_{k-1}+a_k^a+a_k^b, c\}, \\
Q_k &= Q_{k-1}+a_k^a + a_k^b - d_k.
      \end{split}
    \end{equation*}

    To determine the waiting times, observe that any arrival in period
    $k$, independent of the stream, has to wait until all jobs at the
    start of the period in queue, i.e., $Q_{k-1}-d_k$, are cleared;
    note that we assume here that the jobs served in period $k$ depart
    at the start of the interval. Thus, the minimal waiting time is
    $W_{k,-} = \lfloor Q_{k-1}/c\rfloor$.  Similarly, the maximal
    waiting time is
    $W_{k,+} = \lfloor (Q_{k-1}+a_k^a + a_k^b) /c\rfloor$.

    The remaining problem is to make a model to `distribute' the
    time between $W_{k,-}$ and~$W_{k,+}$ over the two streams. 

    A simple model is to assume that the waiting time is averaged over
    the jobs. Then each job perceives a waiting time of
    \begin{equation*}
      \frac{W_{k,-} + W_{k,+}}2.
    \end{equation*}

    Another way is to give priority to $a$ customers, but only for the
    jobs that arrive in this period. (Hence, this is different from
    the priority queue. There priority customers can overtake
    customers that arrived earlier. In the present case this is not
    allowed, jobs of type $a$ that arrive in period $k$ cannot
    overtake $b$ jobs that arrived prior to period $k$.)  Making this
    completely explicit (so that the recursion can be fed to the
    computer) requires a bit of work however.  It is important to
    understand the trick we will discuss now because we will use it to
    model queueing systems with batching. Observe that the first job
    of the $a$ stream only has to wait for $W_{k,-}$, the second job
    must wait $W_{k,-}+1$, and so on. Thus, the waiting time $W_{k}^a$
    for the $a_k^a$ items is such that
    \begin{equation*}
W_{k,-}^a:= \lfloor Q_{k-1}/c \rfloor \leq  W_{k}^a \leq \lfloor (Q_{k-1}+a_k^a)/c \rfloor =: W_{k,+}^a.
    \end{equation*}
    Similarly, for the $b$ jobs must be
    \begin{equation*}
W_{k,-}^b := \lfloor (Q_{k-1}+a_k^a)/c \rfloor \leq  W_{k}^b \leq \lfloor (Q_{k-1}+a_k^a+a_k^b)/c \rfloor =: W_{k,+}^b.
    \end{equation*}
Note that $W_{k,+}^a = W_{k,-}^b$. 
It is then sensible to set 
\begin{align*}
  W_{k}^a &= \frac{W_{k,-}^a + W_{k,+}^a}2, \\
  W_{k}^b &= \frac{W_{k,-}^b + W_{k,+}^b}2.
\end{align*}

  \end{solution}
\end{exercise}



\begin{exercise} (Splitting streams)
  Consider a machine (a paint mixing machine) that produces products
  for two separate downstream machines A and B (two different paint
  packaging machines), each with its own queue.  Suppose we want to
  analyze the queue in front of station A. For this we need to know
  the arrivals to station A, that is, the departures of the mixing
  station that go to station A. Provide a set of recursions to
  simulate this system.
  \begin{solution}
\begin{enumerate}
\item Realize that the recursions of Eq~\eqref{eq:31} applied to the
  queueing situation at the first machine provide us with the total
  number of departures $d_k$ during period $k$. However, it does not
  tell us about the type of these departures. Thus, to compute the
  queue in front of station A, we need do know the number of
  departures of type A, rather than the total number of departures of
  the first station.
\item It is reasonable that the number of jobs of type $A$ in queue at
  the first station is equal to
  \begin{equation*}
  Q_k \frac{\lambda_A}{\lambda_A + \lambda_B}.
  \end{equation*}
  It is therefore reasonable to assume that the capacity $c_k$ of the
  first station is also shared in this proportion to type A and B
  jobs. Thus, the number of departures to station $A$ is
  \begin{equation*}
    d_k(A) = \frac{\lambda_A}{\lambda_A+\lambda_B} \min\left\{ Q_{k-1}, c_k\right\}.
  \end{equation*}
 The rest of the recursions is very similar to what we did in earlier exercises.
\end{enumerate}
  \end{solution}
\end{exercise}



\begin{exercise}(Inventory control) The recursions used in the
  exercises above can also be applied to analyze inventory control
  policies. Consider a production system that can produce maximally
  $M_k$ items per week during normal working hours, and maximally
  $N_k$ items during extra (weekend and evening) hours. Let, for
  period $k$,
  \begin{align*}
    D_k &= \text{Demand in  week $k$}, \\
    S_k &= \text{Sales, i.e., number of items sold, in week $k$}, \\
    r_k &= \text{Revenue per item sold in week $k$}, \\
    X_k &= \text{Number of items produced in week $k$  during normal hours}, \\
    Y_k &= \text{Number of items produced in week $k$ during extra  hours}, \\
    c_k &= \text{Production cost per item during normal  hours}, \\
    d_k &= \text{Production cost per item during extra  hours}, \\
    h_k &= \text{holding cost per  item, due at the end of week $k$}, \\
    I_k &= \text{On hand inventory level at the end of week $k$}. \\
  \end{align*}
  Management needs a production plan that specifies for the next $T$
  weeks the number of items to be produced per week. Formulate this
  problem as an LP problem, taking into account the inventory
  dynamics.  Assume that demand must be met from on-hand inventory.
  \begin{hint}
Formulate the decision variables/controls, the
    objective and the constraints.    
  \end{hint}
  \begin{solution}
    The decision variables are $X_k$, $Y_k$ and $S_k$ (note, it is not
    necessary to meet all demand:  the production cost and profit
    may vary per period.)  The objective is 
    \begin{equation*}
      \max \sum_{k=1}^T (r_kS_k -c_k X_k - d_k Y_k - h_k I_k).
    \end{equation*}
The constraints are 
\begin{align*}
  0&\leq S_k \leq D_k, \\
  0&\leq X_k \leq M_k, \\
  0&\leq Y_k \leq N_k, \\
  I_k&=I_{k-1}+X_k+Y_k - S_k. \\
I_k &\geq 0.
\end{align*}
  \end{solution}
\end{exercise}

\begin{exercise}(Queue with setups)
  One server serves two parallel queues, one at a time. After serving
   one queue until it is empty,  the server moves to the other
  queue. The change of queue requires one period setup time. (This is a tough problem; you can skip it if you don't have the time to really think about it.)
  \begin{solution}
We need an extra variable $p_k$ that specifies  which queue is being served. If $p_k=0$, the server is moving from one queue to the other, if $p=1$, the server is at queue 1, and if $p_k=2$ it is at queue $2$. Then, with
\begin{align*}
  d^1_k &= \min\{Q^1_{k-1}, c_k^1 \1{p_k=1}\}, \\
  d^2_k &= \min\{Q^2_{k-1}, c_k^2 \1{p_k=2}\},
\end{align*}
we can specify the evolution of the queue length processes. So it remains to deal with $p$. For this, we use a `truth table' to compute $p_{k+1}$ as a function of $p_k$ and whether $Q_k^1 > 0$ or not and $Q_k^2 > 0$ or not. 

\begin{tabular}{ccc|l}
  $\1{Q^1_k > 0}$ & $\1{Q_k^2 > 0}$ & $p_k$ & $p_{k+1}$ \\ \hline
0 & 0 & 0 & 0 \\
0 & 0 & 1 & 1 \\
0 & 0 & 2 & 2 \\
1 & 0 & 0 & 1 \\
1 & 0 & 1 & 1 \\
1 & 0 & 2 & 0 (switch over time)\\
0 & 1 & 0 & 2 \\
0 & 1 & 1 & 0 (switch over time)\\
0 & 1 & 2 & 2 \\
1 & 1 & 0 & 1 (to break ties) \\
1 & 1 & 1 & 1 \\
1 & 1 & 2 & 2 \\
\end{tabular}

  \end{solution}
\end{exercise}

\Closesolutionfile{hint}
\Closesolutionfile{ans}

\opt{solutionfiles}{
\subsection*{Hints}
\input{hint}
\subsection*{Solutions}
\input{ans}
}


%\clearpage

%%% Local Variables:
%%% mode: latex
%%% TeX-master: "../queueing_book"
%%% End:<|MERGE_RESOLUTION|>--- conflicted
+++ resolved
@@ -724,13 +724,8 @@
     instance, each week the psychiatrist does at most five intakes of
     new patients, provided there are any, and the rest of the capacity
     is used to treat other patients. The existing patients can also be
-<<<<<<< HEAD
-    divided in different groups, each receiving a minimal capacity. It
+    divided in different groups, each receiving a minimal capacity. If
     there are less patients of some group, then the capacity can be
-=======
-    divided in different groups, each receiving a minimal capacity. If
-    there less patients of some group, then the capacity can be
->>>>>>> fd13c643
     planned/given to other patient groups. 
   \end{solution}
 \end{exercise}
