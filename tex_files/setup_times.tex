--- conflicted
+++ resolved
@@ -7,11 +7,7 @@
 Another example is an oven that needs a temperature change when different item types require different production temperatures.
 Service operations form another setting with setup times: when servers (personnel) have to move from one part of a building to another, the time spent moving cannot be spent on serving customers.
 In all such cases, the setups consume a significant amount of time; in fact, setup times of an hour or longer are not uncommon.
-<<<<<<< HEAD
-Clearly, in such situations, it is necessary to produce in batches: a server processes a batch of jobs (or customers) of one type or at one location, then the server change from type or location, starts serving a batch of another type or at another location.
-=======
-Clearly, in such situations, it is necessary to produce in batches: a server processes a batch of jobs (or customers) of one type or at one location, then the server changes from type or location, starts serve a batch of another type or at another location.
->>>>>>> 68a4550c
+Clearly, in such situations, it is necessary to produce in batches: a server processes a batch of jobs (or customers) of one type or at one location, then the server changes from type or location, starts serving a batch of another type or at another location.
 Once done with one type, the server is setup again, and so on.
 Here we focus on the effect of change-over, or setup, times on the average sojourn time of jobs.
 
