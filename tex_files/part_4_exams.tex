\section{Old exam Questions}

\Opensolutionfile{ans}
\subsection{Multiple-choice Questions}
\begin{exercise}[201804]
 Consider a network with $n$ stations in tandem. At station $i$, the service times $S_i$ for all machines at that station are the same and constant; station $i$ contains $N_i$ machines. The number of jobs required to keep all machines busy is $N=\sum_{i=1}^n N_i$, and the raw processing time $T_0=\sum_{i=1}^n S_i$. Thus, if the number $w$ of allowed jobs in the system is larger than $N$, the number of jobs waiting somewhere in queue is $w-N$.
\begin{solution}
Answer = B.

In general the number of jobs in queue is much higher than $w-N$. Consider the example $S_1=10$ and $N_1=10$, and $S_2=1, N_2=20$, and $n=2$. Clearly, 19 machines at station 2 are always empty.

\end{solution}
\end{exercise}

\begin{exercise}[201804]
Consider an $M$-station Jackson network with $\lambda_i$ the total arrival rate of jobs at station $i$. The average waiting time jobs spend in the system is
\begin{equation*}
 \E{W} = \sum_{i=1}^M \lambda_i \E{W_i}
\end{equation*}
\begin{solution}
Answer = B. A simple reason is that the units left and right don't match: left time, right number per time times time. 
\end{solution}
\end{exercise}

\begin{exercise}[201804]
In a Jackson network the time-average probability that station $i$ contains $n_i$ jobs (either in queue or in service) is given $(1-\rho_i)\rho_i^{n_i}$. 
\begin{solution}
Answer = A.
\end{solution}
\end{exercise}

\begin{exercise}[201804]
For the $G/G/1$ we can approximate the SCV of the inter-departures by the formula $(1-\rho^2)C_a^2 + \rho^2 C_{s}^2$. For the $M/M/1$ queue this reduces to $C_{d}^2 = 1$.
\begin{solution}
Answer = A.
\end{solution}
\end{exercise}

\begin{exercise}[201804]
Suppose in a tandem network of $G/G/c$ queues we can reduce $C_{s}^2$ of just one station by a factor 2. To improve the average waiting time in the entire chain, it is best to reduce $C_{s,1}^2$. 
\begin{solution}
Answer = A.
\end{solution}
\end{exercise}

\begin{exercise}[201804]
We have a two-station Jackson network. If the routing matrix is $P=
\begin{pmatrix}
 0 & 1\\
r & 0
\end{pmatrix}$ the total arrival rate $\lambda_1$ at station 1 is finite only if $r=1$. 
\begin{solution}
Answer = B, see Zijm, Page 38.

When $r=1$, the matrix $P$ has an eigenvalue 1. Hence, the equation $\lambda = \gamma + \lambda P$ has no inverse in this case.
\end{solution}
\end{exercise}


\begin{exercise}[201807]
 A production network consists of 3 single-machine stations in
 tandem. The processing times constant and such that $t_1=2$ hours, $t_2=3$ hours and $t_3=2$ hours.
We claim that the critical WIP $W_0=7/3$, the bottleneck
 capacity $r_b=1/3$ and the raw processing time~$T_0=7$.
\begin{solution}
Answer = A.
\end{solution}
\end{exercise}

\begin{exercise}[201904]
 For an open queueing network we need to compute the visit ratios with the equation $V = V P$, where $V$ is a (horizontal) vector of visit ratios and $P$ is the routing matrix.
\begin{solution} Answer = B.
 The claim applies to closed queueing networks.
\end{solution}
\end{exercise}

\begin{exercise}[201904]
 We have a two-station single-server open network.
 Jobs enter the network at the first station with rate $\gamma$.
 A fraction $\alpha$ returns from station 1 to itself; the rest moves to station 2.
 At station 2, a fraction $\beta_2$ returns to station 2 again, a fraction $\beta_1$ goes to station 1.
 Then,
 \begin{equation*}
 P = 
 \begin{pmatrix}
 \alpha & 1- \alpha \\
 1- \beta_1-\beta_2 & \beta_2
 \end{pmatrix}.
 \end{equation*}
\begin{solution} Answer = B,~\cref{ex:47}
\end{solution}
\end{exercise}

\begin{exercise}[201904]
 Jobs arrive at rate $\lambda$ and are assembled into batches of size $B$.
 The average time a job waits until the batch is complete is $\E{W} = \frac{B-1}{2\lambda}$.
\begin{solution}Answer = A,~\cref{ex:48}
\end{solution}
\end{exercise}


\begin{exercise}[201907]
 We have a queueing network with $M$ exponential servers and Poisson arrival processes
 Let $P_{ij}$ be the routing matrix.
 For stability it is necessary that $\sum_{j=1}^M P_{i j} <1$ for at least one $i$. 
\begin{solution}
Answer = A,~\cref{ex:93}.
\end{solution}
\end{exercise}

% \begin{exercise}[201907]
% Ruben: voorkeur voor deze vraag, of de vorige? Beide opnemen?

% We have a queueing network with $M$ exponential servers and Poisson arrival processes Let $P_{ij}$ be the routing matrix.
% For stability it is sufficient that $\sum_{j=1}^M P_{i j} <1$ for at least one $i$.
% \begin{solution}
% Answer = B,~\cref{ex:93}.
% \end{solution}
% \end{exercise}

\begin{exercise}[201907]
We have two $M/M/1$ stations in tandem. The average queueing time for the network is given by
\begin{equation}
\E{W_Q} = \frac{\rho_1}{1-\rho_1} + \frac{\rho_2}{1-\rho_2}.
\end{equation}
\begin{solution}
Answer = B, see~\cref{ex:94}. It is evidently wrong: the units don't check.
\end{solution}
\end{exercise}


\begin{exercise}[201907]
 Consider a two-station Jackson network with $P=
 \begin{pmatrix}
 0 &1 \\
 0 & 0
 \end{pmatrix}$ and $\gamma = (1, 0)$.
 Let $p(i,j)$ be the stationary probability that the first (second) station contains $i$ ($j$) jobs.
 Then
 \begin{equation*}
 \lambda p(0, 0) = \mu_2 p(0, 1).
 \end{equation*}
\begin{solution}
Answer = A.
\end{solution}
\end{exercise}





\subsection{Open Questions}

We have a network with two single-server stations in tandem.
Jobs arrive at the first station as a Poisson process with rate $\lambda$, the service times at stations 1 and 2 are i.i.d.
and exponentially distributed with mean $\mu_i^{-1}$ for station $i$, $i=1,2$.
The entire network can contain at most one job, hence, when there is a job anywhere in the network, any new arrival is lost.


% \begin{exercise}[201704]
% Is this a closed queueing network (why (not)?
% \end{exercise}

\begin{exercise}[201704]
 Can the first station be characterized as an $M/M/1/1$ queue? why, or why not?
\begin{solution}
 No, if the server at the first station is free but the second is occupied, the first server still has to reject any arriving job. This is not the case for the $M/M/1/1$ queue.
\end{solution}
\end{exercise}

\begin{exercise}[201704]
Make a sketch of the states and the transition rates.
\begin{solution}
 \begin{center}
\begin{tikzpicture}[scale=1,
 %Define standard arrow tip
 >=stealth',
 %Define style for boxes
 circ/.style={
 circle, 
 draw=black,
 thick,
 minimum size=1.cm,
 inner sep=0pt,
 text centered
 },
 % Define arrow style
 pil/.style={
 ->,
 thick,
 shorten <=2pt,
 shorten >=2pt}
]

\node[circ] (0) {$(0,0)$};
\node[circ, right=of 0] (1) {$(1,0)$}
edge[pil, <-] node[midway, above] {$\lambda$} (0); 
\node[circ, above=of 0] (2) {$(0,1)$}
edge[pil, <-] node[midway, above] {$\mu_1$} (1)
edge[pil, ->] node[midway, left] {$\mu_2$} (0);
\end{tikzpicture}
 
 \end{center}
\end{solution}
\end{exercise}

\begin{exercise}[201704]
What are the balance equations for this queueing network?
\begin{solution}
 \begin{align*}
 \mu_1 p(1,0) &= \lambda p(0,0) \\
 \mu_2 p(0,1) &= \mu_1 p(1,0) = \lambda p(0,0).
 \end{align*}
\end{solution}
\end{exercise}


\begin{exercise}[201704]
 Find the stationary distribution of the number of jobs at the first
 and second station in terms of $\lambda$, $\mu_1$ and $\mu_2$.
\begin{solution}
Define $\rho_i=\lambda/\mu_i$.
 \begin{align*}
 p(1,0) &= \rho_1 p(0,0) \\
 p(0,1) &= \rho_2 p(0,0).
 \end{align*}
With the normalization requirement $p(0,0)+p(1,0)+p(0,1) = 1$ we get
$p(0,0)(1 + \rho_1 + \rho_2) = 1$, hence
\begin{equation*}
p(0,0)=\frac1{1 + \rho_1 + \rho_2}.
\end{equation*}
\end{solution}
\end{exercise}

\begin{exercise}[201704]
 Compute $\E{L_1}$ and $\E{L_2}$.
\begin{solution}
 \begin{equation*}
 \E{L_1} = 0 (p(0,0) + p(0,1)) + 1 p(1,0) = \frac{\rho_1}{1+\rho_1 + \rho_2}
 \end{equation*}
and
 \begin{equation*}
 \E{L_2} = \frac{\rho_2}{1+\rho_1 + \rho_2}
 \end{equation*}
\end{solution}
\end{exercise}

\begin{exercise}[201704]
 Compute $\V{L_1}$.
\begin{solution}
 \begin{equation*}
 \V{L_1} = \E{L_1^2} - (\E{L_1})^2= \frac{\rho_1}{1+\rho_1 + \rho_2} - \left(\frac{\rho_1}{1+\rho_1 + \rho_2}\right)^2.
 \end{equation*}
\end{solution}
\end{exercise}

\begin{exercise}[201704]
 Suppose $\mu_1=\mu_2=\mu$. How much larger than $\lambda$ should
 $\mu$ minimally be such that the loss probability is less than
 $5\%$?
\begin{solution}
 The acceptance probability is $p(0,0)$. Let $\rho=\lambda/\mu$. Then
 \begin{equation*}
 0.95 =\frac{19}{20}\leq \frac1{1+2\rho} \iff 2\rho \leq 1/19 \iff \rho \leq 1/38.
 \iff \lambda < \frac{\mu}{38}.
\end{equation*}
\end{solution}
\end{exercise}


We have a closed network with two single-server stations and two jobs. Jobs from station 0 go to station 1, and from station 1 to station 0. Services times are exponentially distributed with mean $1/\mu_i$ at station $i, i=0,1$.

\begin{exercise}[201704]
What are the visit ratios at each station?
\begin{solution}
 Clearly, $V_0=V_1=1$.
\end{solution}
\end{exercise}

\begin{exercise}[201704]
 Use the convolution algorithm to determine the value of the
 normalization constant for this network.
\begin{solution}
 From the boundary conditions we know $G(m, 0)$ and $G(0,n)$. Note
 that $M=1$, since there just two stations. Since there are $N=2$
 jobs, we need $G(1,2)$. 
 \begin{equation*}
 \begin{split}
 G(1,2) &= f_1(0) G(0, 2) + f_1(1) G(0, 1) + f_1(2) G(0,0) \\
 &= 1\cdot \mu_0^{-2} + \frac1{\mu_1} \frac{\mu_0} + \frac{\mu_1^2} 1 \\
 &= \frac 1{16} + \frac1{12} + \frac{9}.
 \end{split}
 \end{equation*}
\end{solution}
\end{exercise}

\begin{exercise}[201704]
 What is the fraction of jobs that see the load/unload station idle
 when moving to this station?
\begin{solution}
 When the load/unload station is idle, there are no jobs, hence we need
 $\P{n_0=0}$. Clearly, when $n_0=0$, $n_1 = 2$. Hence,
 \begin{equation*}
\pi(0, 2) = \frac1{G(1,2)} f_0(0) f_1(2).
 \end{equation*}
Since $f_0(0) = 1$ and $f_1(2) = \mu_1^{-2}$, the answer follows.
\end{solution}
\end{exercise}

We have a network with two single-server stations in tandem. Jobs
arrive at the first station as a Poisson process with rate $\lambda$,
the service times at stations 1 and 2 are i.i.d. and exponentially
distributed with mean $\mu_i^{-1}$ for station $i$, $i=1,2$. The waiting room at the first station is unlimited; the second station can contain at most one job. When the server at the second station is occupied, the server at first station blocks in the sense that it does not start service when the second station is busy. 

\begin{exercise}[201706]
 The assumed blocking policy at the first station is equivalent to the \emph{preemptive repeat with without resampling} discipline, which means that the interrupted customer starts again with the original service time. Why is this so? 
\begin{solution}
 Because the service times are exponentially distributed, hence memoryless. 
\end{solution}
\end{exercise}

% \begin{exercise}[201706]
% Is this a closed queueing network? Why, or why not?
% \end{exercise}

\begin{exercise}[201706]
 Can the second station be characterized as an $M/M/1/1$ queue? 
\begin{solution}
 No, due to blocking, the departure process of the first station depends on the state of the next server. Hence, the how jobs arrive at the second station depends on the state of the second server. For the $M/M/1/1$ the arrival process does not depend on the state of the server; only the process of accepting jobs depends on the state of the server. 
\end{solution}
\end{exercise}


\begin{exercise}[201706]
Make a sketch of the state space, the transitions and the transition rates.
\begin{solution}
 \begin{center}
\begin{tikzpicture}[scale=1,
 %Define standard arrow tip
 >=stealth',
 %Define style for boxes
 circ/.style={
 circle, 
 draw=black,
 thick,
 minimum size=1.cm,
 inner sep=0pt,
 text centered
 },
 % Define arrow style
 pil/.style={
 ->,
 thick,
 shorten <=2pt,
 shorten >=2pt}
]

\node[circ] (0) {$(0,0)$};
\node[circ, right=of 0] (1) {$(1,0)$}
edge[pil, <-] node[midway, above] {$\lambda$} (0); 
\node[circ, above=of 0] (2) {$(0,1)$}
edge[pil, <-] node[midway, above] {$\mu_1$} (1)
edge[pil, ->] node[midway, left] {$\mu_2$} (0);
\node[circ, above=of 1] (3) {$(1,1)$}
edge[pil, <-] node[midway, above] {$\lambda$} (2)
edge[pil, ->] node[midway, left] {$\mu_2$} (1);
\node[circ, right=of 3] (4) {$\ldots$}
edge[pil, <-] node[midway, above] {$\lambda$} (3);
\node[circ, below=of 4] (5) {$\ldots$}
edge[pil, <-] node[midway, left] {$\mu_1$} (3)
edge[pil, <-] node[midway, above] {$\lambda$} (1);
\end{tikzpicture}
 
 \end{center}
\end{solution}
\end{exercise}

\begin{exercise}[201706]
What is the stability criterion for this queueing network?
\begin{solution}
For step to the right, i.e., arrival, there must be a service at the first and second station. Hence $\lambda (\E{S_1} + \E{S_2} ) < 1.$ 

The wording of the actual exam was wrong; I included the solution in the question... For this reason I removed the question. However, I still gave a point for a reasonable answer. 
\end{solution}
\end{exercise}

%\begin{exercise}[201706]
% Can we use level-crossing arguments to solve for this stationary
% distribution? Why (not)?
% \begin{solution}
% \end{solution}
% \end{exercise}

\begin{exercise}[201706]
Suppose you have some resources (money) available to increase the processing rate of \emph{just} one of the servers or invest in queueing space between stations 1 and 2.. Which of these options should you suggest to analyze first? 
\begin{solution}
Due to blocking the first server and second server are hardly occupied. 
If we have unlimited buffer space between the two stations, the stability condition is 
$\lambda\min\{E{S_1}, \E{S_2}\}<1$. 
Thus, if possible, expanding the queueing space is an easy solution.

However, any reasonable answer would do here.
\end{solution}
\end{exercise}


Henceforth, assume that also the first station cannot contain more than one job. 

\begin{exercise}[201706]
 Find the stationary joint distribution of the number of jobs at the first
 and second station in terms of $\lambda$, $\mu_1$ and $\mu_2$.
\begin{solution}
The state space plus transitions becomes like this now:

\begin{tikzpicture}[scale=1,
 %Define standard arrow tip
 >=stealth',
 %Define style for boxes
 circ/.style={
 circle, 
 draw=black,
 thick,
 minimum size=1.cm,
 inner sep=0pt,
 text centered
 },
 % Define arrow style
 pil/.style={
 ->,
 thick,
 shorten <=2pt,
 shorten >=2pt}
]

\node[circ] (0) {$(0,0)$};
\node[circ, right=of 0] (1) {$(1,0)$}
edge[pil, <-] node[midway, above] {$\lambda$} (0); 
\node[circ, above=of 0] (2) {$(0,1)$}
edge[pil, <-] node[midway, above] {$\mu_1$} (1)
edge[pil, ->] node[midway, left] {$\mu_2$} (0);
\end{tikzpicture}


Define $\rho_i=\lambda/\mu_i$. Write $p=p(0,0), q=p(1,0), r=p(0,1), s=p(1,1)$. Then,
 \begin{align*}
 \lambda p &= \mu_2 r \\
 \lambda r &= \mu_2 s,\\
 \mu_1 q &= \lambda p + \mu_2 s.
 \end{align*}
We have four unknowns and three equations. With normalization we have four equations, so the above should suffice. Expression everything in terms of $p$: 
 \begin{align*}
 r &= \rho_2 p \\
 s &= \rho_2 r = \rho_2^2 p,\\
 q &= \rho_1 p + \mu_2 s/\mu_1 = \rho_1 p + \rho_1\rho_2 p = p \rho_1 (1+\rho_2).
 \end{align*}
The normalization condition gives
\begin{equation*}
 p(1+\rho_1(1+\rho_2) + \rho_2 + \rho_2^2) = 1.
\end{equation*}

\end{solution}
\end{exercise}

\begin{exercise}[201706]
What is the fraction of time the network is empty? % Compute $\E{L_1}$ and $\E{L_2}$.
\begin{solution}
This is $p$. 
\end{solution}
\end{exercise}

\begin{exercise}[201706]
What is the throughput of this queueing network, i.e., the departure rate? 
\begin{solution}
Jobs arrive at rate $\lambda$. Only the jobs that arrive when the first server is free are accepted. Hence $\lambda(p+r)$. 
\end{solution}
\end{exercise}

\begin{exercise}[201706]
 What is throughput of this queueing system in the limit $\mu_2 \to \infty$? 
\begin{solution}
In the limit $\mu_2 \to \infty$, there is no job at the second station. Thus, in this case, $r=s=0$. Moreover
\begin{equation*}
 1+\rho_1(1+\rho_2) + \rho_2 + \rho_2^2 \to 1+\rho_1.
\end{equation*}
 Hence $p=(1+\rho_1)^{-1}$. And this is what we get for a single server station with blocking. 

It is actually interesting to also consider the limit $\mu_1\to\infty$, rather than taking the limit $\mu_2\to\infty$. Why are the answers so different?
\end{solution}
\end{exercise}




\subsection{Closed Queueing Networks}
\label{sec:queueing-networks}

We have a closed network with three single-server stations, a load-unload node, and two jobs. Jobs from station 0 go to station 1. For station 1: half of the jobs go to station 0, the other half to station 2. For station 2: one out of three jobs goes to station 1, the rest to station 3. From station 3, all jobs go to station 1. Services times are exponentially distributed with mean $1$, $2$ and $3$ at stations $1, 2$ and $3$, and $10$ at station 0.

\begin{exercise}[201706]
What is the routing matrix?
\begin{solution}
\begin{equation*}
P = 
\begin{pmatrix}
 0 & 1 & 0 & 0 \\
1/2 & 0 & 1/2 & 0 \\
0 & 1/3 & 0 & 2/3 \\
0 & 1 & 0 & 0
\end{pmatrix}.
\end{equation*}
\end{solution}
\end{exercise}

Suppose henceforth that the visit ratios are $(1,2,3,4)$. 

\begin{exercise}[201706]
 Use the convolution algorithm to determine $G(2,2)$.
\begin{solution}
 From the boundary conditions we know $G(m, 0)$ and $G(0,n)$. Note
 that $M=1$, since there just two stations. Since there are $N=2$
 jobs, we need $G(1,2)$. 
 \begin{equation*}
 \begin{split}
 G(1,2) &= f_1(0) G(0, 2) + f_1(1) G(0, 1) + f_1(2) G(0,0) \\
 &= 1\cdot \mu_0^{-2} + \frac1{\mu_1} \frac{1}{\mu_0} + \frac{1}{\mu_1^2} 1 \\
 &= \frac 1{16} + \frac1{12} + \frac{1}{9}.
 \end{split}
 \end{equation*}
\end{solution}
\end{exercise}

\begin{exercise}[201706]
For this network, why is $\mu_i f_i(k) = V_i f_i(k-1)$? 
\begin{solution}
 One way (that I accepted) is to use the formula for $f$, but that is actually not completely right, because the formula for $f$ is based on the statement in the question, not the other way around. 

<<<<<<< HEAD
The left hand side is the rate at which jobs leave station $i$ when $k$ jobs are present, the right-hand side is the rate at which jobs arrive to station $i$ when it contains $k-1$ jobs (so that once the job has arrived, the station contains $k$ jobs.)
=======
The left-hand side is the rate at which jobs leave station $i$ when $k$ jobs are present, the right hand side is the rate at which jobs arrive to station $i$ when it contains $k-1$ jobs (so that once the job has arrived, the station contains $k$ jobs.)
>>>>>>> 40ba389f
\end{solution}
\end{exercise}



\begin{exercise}[201804]
Consider a network of two stations. The first station can only send jobs to the next station when the next station contains less than $K$ jobs. Provide a set of recursions to simulate the queue length process at both stations in discrete time. 

\begin{solution}
 There can be different ways in which you model the system. One way is like this.
 \begin{align*}
 d_{k,1} &= \min\{c_{k,1}, Q_{k-1, 1}\}\1{Q_{k-1,2}<K} \\
 Q_{k,1} &= Q_{k-1,1} + a_{k,1} - d_{k,1}\\
 d_{k,2} &= \min\{c_{k,2}, Q_{k-1, 2}\} \\
 Q_{k,2} &= Q_{k-1,2} + d_{k,1} - d_{k,2}\\
 \end{align*}
Another interesting way is to take this for $d_{k,1}$.
 \begin{align*}
 d_{k,1} &= \min\{c_{k,1}, Q_{k-1, 1}, K-Q_{k-1,2}\}\1{Q_{k-1,2}<K}.
 \end{align*}
Like this, the second queue can be replenished to level $K$, but cannot exceed level $K$. 

If you forgot to relate $a_{k,2}$ and $d_{k,1}$ in some way: $-1/2$. 

I accepted the following mistake: 
$d_{k,1} = \min\{c_{k,1}, Q_{k-1, 1}, K-Q_{k-1,2}\}$. What happens if $K-Q_{k-1,2}<0$? This can happen if $Q_{0,2} > K$.

\end{solution}
\end{exercise}

We have a Jackson network with two single-server stations in tandem. Jobs
arrive at the first station as a Poisson process with rate $\lambda$,
the service times at station~$i$ is $~\exp(\mu_i)$.


\begin{exercise}[201804]
Make a sketch of the state space and the transition rates.
\begin{solution}
 See Figure 2.2 in Zijm's book.

Some students came up with very near to trivial networks. In those cases I gave 1/2 for this and the next two problems in total. (Consistently solving trivial problems cannot result in points\ldots)
\end{solution}
\end{exercise}

\begin{exercise}[201804]
 What are the balance equations on the boundary $n_1\geq 0$, $n_2=0$. 
\begin{solution}
 At $(0,0)$, the rates out and in are $\pi(0,0)\lambda = \pi(0,1)\mu_2$. At the rest of the boundary, $(\lambda+\mu_1) \pi(n_1, 0) = \lambda \pi(n_1-1, 0) + \mu_2\pi(n_1, 1)$. 

I accepted if you forgot the state $(0,0)$. 
\end{solution}
\end{exercise}

\begin{exercise}[201804]
Show that on the boundary $n_1\geq0, n_2=0$, the stationary distribution $\pi(n_1, n_2)$ of the number of jobs satisfies the balance equations.
\begin{solution}
 Fill in the stationary distribution $\pi(n_1,n_2)=(1-\rho_1)(1-\rho_2)\rho^{n_1}\rho^{n_2}$, in the above balance equation, and check that both sides cancel. 
\end{solution}
\end{exercise}


\begin{comment}

The solution is in the formula sheet!

 \begin{center}
\begin{tikzpicture}[scale=1,
 %Define standard arrow tip
 >=stealth',
 %Define style for boxes
 circ/.style={
 circle, 
 draw=black,
 thick,
 minimum size=1.cm,
 inner sep=0pt,
 text centered
 },
 % Define arrow style
 pil/.style={
 ->,
 thick,
 shorten <=2pt,
 shorten >=2pt}
]

\node[circ] (0) {$(0,0)$};
\node[circ, right=of 0] (1) {$(1,0)$}
edge[pil, <-] node[midway, above] {$\lambda$} (0); 
\node[circ, above=of 0] (2) {$(0,1)$}
edge[pil, <-] node[midway, above] {$\mu_1$} (1)
edge[pil, ->] node[midway, left] {$\mu_2$} (0);
\end{tikzpicture}
 
 \end{center}
\end{comment}

% \subsection{Closed Queueing Networks}
% \label{sec:queueing-networks}

We have a closed network with two single-server stations. Jobs from station 0 go to station 1, and from station 1 to station 0 with probability 1/3 and from station 1 to itself with probability $2/3$. Services times are exponentially distributed with mean $1$ at station $0$, and $2$ at station 1.

\begin{exercise}[201804]
What is the routing matrix $P$? Use this to compute the visit ratios at each station.
\begin{solution}
 $P=
 \begin{pmatrix}
 0 & 1 \\
1/3 & 2/3
 \end{pmatrix}
$. Set $V_0=1$. Then solve for $V_1$ in the equation $V = VP$, where $V=(V_0, V_1)$, to see that $V_1=3$. Indeed, station 1 is visited three times as often as station 0. 

If the row sums of $P$ are not 1, this means that jobs leave the network. This is impossible in closed queueing networks. Hence, such $P$'s are wrong. $-1/2$.

You should also know that the load-unload node, indicated as node 0, is only visited once during a routing. This assumption is in the book of Zijm, and implicit in the entire analysis. Hence $V_{00}>0$: $-1/2$.

If you assume that $V_0+V_1=1$: $-1/2$. 

\end{solution}
\end{exercise}

\begin{exercise}[201804]
 If there is just one job allowed in the network, determine $\E W$.
\begin{solution}
 \begin{align*}
 \E{W_0} &= \E{S_0} = 1\\ 
 \E{W_1} &= \E{S_1} = 2\\
\E W &= \E{W_0} + V_1 \E{W_1} = 1\cdot 1 + 3 \cdot 2 = 7\\
\TH_0 &= \frac{1}{\E W} = 1/7\\
\TH_1&= V_1 \TH_0 = 3/7\\
\E{L_1} &= \TH_1 \E{W_1} = 3/7\cdot 2 = 6/7,\\
\E{L_0} &= 1/7\cdot 1 = 1/7
 \end{align*}
If you forgot to include the visit ratios: $-1/2$. 
\end{solution}
\end{exercise}

\begin{exercise}[201804]
 Use the MVA to determine $\E W$ in case two jobs are allowed in the network.
\begin{solution}
 With the previous problem we have the case with one job. Now, with the arrival theorem,
 \begin{align*}
\E{W_{0}(2)} &= \E{L_0(1)}\E{S_0} +\E{S_0} = \frac{1}{7} 1 + 1=8/7\\
\E{W_{1}(2)} &= \E{L_1(1)}\E{S_1} +\E{S_1} = \frac{6}{7} 2 + 2 = 26/7\\
\E{W(2)} &= \E{W_0} + V_1 \E{W_1} = 8/7 + 26/7 = 34/7\\
\TH_0(2) &= \frac{1}{\E{W(2)}} = 7/34\\
\TH_1(2)&= V_1 \TH_0(2) = 21/34\\
 \end{align*}

In hindsight, it would have more interesting to ask for the expected number of jobs at station 1, i.e., $\E{L_1(2)}$. 
\end{solution}
\end{exercise}

\begin{exercise}[201804]
Consider a factory that limits the amount of work on the factory floor to $w$. We may model the queueing process on the factory floor as a closed queueing network. However, in the real factory, the number of jobs on the floor cannot be constant. Why not?
\begin{solution}
 There are some different ways to look at this. A correct answer depends on the motivation. A interesting answer would be like this. (Observe, to get a point for this problem, I expect a less complete answer than this from you.) In a real factory, the demand pattern has seasonal patterns. At times with low demand, the arrival rate of jobs is lower than the throughput that results from allowing $w$ jobs on the floor (observe from the MVA that throughput is an increasing function of $w$). But if the arrival rate is smaller than the service rate of the bottleneck, i.e., $\rho<1$, then the bottleneck station must be idle $1-\rho$ of the time. But when the bottleneck is idle, in particular, the total number of jobs in the closed queueing system must be less than $w$. The reason for this is that in closed queueing networks, queues build up in front of bottlenecks, and not so much in front of the non-bottleneck machines. But then the number of jobs on the factory floor cannot be constant. 

Once again, other answers can certainly be ok too. 
\end{solution}
\end{exercise}


We have a closed network with three single-server stations. Jobs go from the load/unload station with probability 1/3 to station 2. From stations 1 and 2 jobs can only return to the load/unload station. Services times are exponentially distributed with mean $\E{S_0} = 1$ at the load/unload, $\E{S_1} = 2$ at station 1 and $\E{S_2}=3$ at station 2.

\begin{exercise}[201807]
Make a sketch of the transitions; use this to make the routing matrix $P$.
\begin{solution}
 \begin{equation*}
 P=
 \begin{pmatrix}
 0 & 2/3 & 1/3 \\
1 & 0 & 0 \\
1 & 0 & 0
 \end{pmatrix}.
 \end{equation*}

% If the row sums of $P$ are not 1, this means that jobs leave the network. This is impossible in closed queueing networks. Hence, such $P$'s are wrong. $-1/2$.

% You should also know that the load-unload node, indicated as node 0, is only visited once during a routing. This assumption is in the book of Zijm, and implicit in the entire analysis. Hence $V_{00}>0$: $-1/2$.

\end{solution}
\end{exercise}

\begin{exercise}[201807]
 What are the visit ratios?
\begin{solution}
Set $V_0=1$. Then solve for $V_1$ and $V_2$ in the equation $V = VP$, where $V=(V_0, V_1, V_2)$.
This gives
\begin{align*}
V_0&= 1\\
V_1&= \frac{2}{3}\\
V_2&= \frac{1}{3}
\end{align*}

If you would not set $V_0=1$, but solve $V_0+V_1+V_2 = 1$, then this is VERY wrong: -1/2 point.
\end{solution}
\end{exercise}

\begin{exercise}[201807]
 If there is just one job allowed in the network, determine $\E W$.
\begin{solution}
 \begin{align*}
 \E{W_0} &= \E{S_0} = 1\\ 
 \E{W_1} &= \E{S_1} = 2\\
 \E{W_1} &= \E{S_3} = 3\\
\E W &= \E{W_0} + V_1 \E{W_1} + V_2 \E{W_2} = 1\cdot 1 + \frac{2}{3}\cdot 2 + \frac{1}{3} \cdot 3 = \frac{10}{3}\\
\TH_0 &= \frac{1}{\E W} = \frac{3}{10}\\
\TH_1&= V_1 \TH_0 = \frac{2}{3} \frac{3}{10}=\frac{1}{5}\\
\TH_2&= V_2 \TH_0 = \frac{1}{3} \frac{3}{10}=\frac{1}{10}\\
\E{L_0} &= \TH_0 \E{W_0} = \frac{3}{10} 1 = \frac{3}{10}\\
\E{L_1} &= \TH_1 \E{W_1} = \frac{1}{5} 2 = \frac{2}{5}\\
\E{L_2} &= \TH_2 \E{W_2} = \frac{1}{10} 3 = \frac{3}{10}.
 \end{align*}
% If you forget to include the visit ratios: $-1/2$. 
\end{solution}

\end{exercise}

\begin{exercise}[201807]
If two jobs are allowed in the network, what is the expected number of jobs at the second station?
\begin{solution}
 With the previous problem we have the case with one job. Now, with the arrival theorem,
 \begin{align*}
\E{W_{0}(2)} &= (\E{L_0(1)} + 1)\E{S_0} = \frac{13}{10} 1 = \frac{13}{10} \\
\E{W_{1}(2)} &= (\E{L_1(1)} + 1)\E{S_1} = \frac{7}{5} 2 = \frac{14}{5}, \\
\E{W_{2}(2)} &= (\E{L_2(1)} + 1)\E{S_2} = \frac{13}{10} 3 = \frac{39}{10} \\
\E{W(2)} &= \E{W_0(2)} + V_1 \E{W_1(2)} + V_2 \E{W_2(2)} = \frac{13}{10}+ \frac{2}{3}\frac{14}{5} + \frac{1}{3}\frac{39}{10}=\frac{67}{15}\\
\TH_0(2) &= \frac{2}{\E{W(2)}} = \frac{30}{67}\\
\TH_2(2) &= V_2 \TH_0(2) = \frac{1}{3} \frac{30}{67}=\frac{10}{67}\\
\E{L_2(2)} &= \TH_2(2) \E{W_2(2)} = \frac{10}{67} \frac{39}{10} = \frac{39}{67}.
 \end{align*}

% In hindsight, it would have more interesting to ask for the expected number of jobs at station 1, i.e., $\E{L_1(2)}$. 
\end{solution}
\end{exercise}


The following code implements the mean value analysis algorithm for a closed queueing network.

\begin{pyverbatim}[stdout][numbers=left]
num_stations = 3
V = [1, 2 / 3, 1 / 3]
ES = [1, 2, 3]
EL = [0] * num_stations
EW = [0] * num_stations


for n in range(1, 4):
 for j in range(num_stations):
 EW[j] = EL[j] * ES[j] + ES[j]
 EW_tot = 0
 for j in range(num_stations):
 EW_tot += EW[j]
 TH = n / EW_tot
 for j in range(num_stations):
 EL[j] = EW[j] * V[j] * TH
 print(EL)

 \end{pyverbatim} 

\begin{exercise}[201904]
 By which line in the code do we control the number of jobs that are present in the network?
\begin{solution}
 Line 8
\end{solution}
\end{exercise}

\begin{exercise}[201904]
 One line in the code above is wrong.
 Repair the incorrect line (you can write the correct expression in mathematical notation; it is not necessary to provide the python code.)
\begin{solution}
Line 13 should read like this: \pyv{EW_tot += V[j] * EW[j]}.
\end{solution}
\end{exercise}

\begin{exercise}[201904]
 Assume that the algorithm is correct.
 Suppose that we would merge lines 8--16 into the following:
\begin{pyverbatim}[stdout][numbers=left]
for n in range(1, 4):
 EW_tot = 0
 for j in range(num_stations):
 EW[j] = EL[j] * ES[j] + ES[j]
 EW_tot += EW[j]
 TH = n / EW_tot
 EL[j] = EW[j] * V[j] * TH
 \end{pyverbatim}
 Explain why is this wrong.
\begin{solution}
Since \pyv{EW_tot} is updated for every $j$, the throughput depends on $j$. This is of course wrong. We should first compute $\E{W_j}$ for all stations, then compute the total time in the system, and then the throughput. 
\end{solution}
\end{exercise} 

In the tutorial we developed a number of important simulation concepts.

\begin{exercise}[201904]
Why is an event stack useful in discrete-event simulation? 
\begin{solution}
 It is used to organize the events in the correct chronological order. 
\end{solution}
\end{exercise}


\begin{exercise}[201904]
 Why do we use classes and objects in the simulations?
\begin{solution}
 With classes we can organize functions (behavior) and state in a neat way.
 Then we make objects of classes to store the state for specific individuals, like jobs.
 We assemble the data of a simulation in these objects, so that we can do statistical analysis at the end.

 For a detailed discussion, see the web, but that is for the really interested student.
\end{solution}
\end{exercise}


\Closesolutionfile{ans}
\subsection*{Solutions}
\input{ans}



%%% Local Variables:
%%% mode: latex
%%% TeX-master: "../companion"
%%% End:<|MERGE_RESOLUTION|>--- conflicted
+++ resolved
@@ -534,11 +534,7 @@
 \begin{solution}
  One way (that I accepted) is to use the formula for $f$, but that is actually not completely right, because the formula for $f$ is based on the statement in the question, not the other way around. 
 
-<<<<<<< HEAD
-The left hand side is the rate at which jobs leave station $i$ when $k$ jobs are present, the right-hand side is the rate at which jobs arrive to station $i$ when it contains $k-1$ jobs (so that once the job has arrived, the station contains $k$ jobs.)
-=======
-The left-hand side is the rate at which jobs leave station $i$ when $k$ jobs are present, the right hand side is the rate at which jobs arrive to station $i$ when it contains $k-1$ jobs (so that once the job has arrived, the station contains $k$ jobs.)
->>>>>>> 40ba389f
+The left-hand side is the rate at which jobs leave station $i$ when $k$ jobs are present, the right-hand side is the rate at which jobs arrive to station $i$ when it contains $k-1$ jobs (so that once the job has arrived, the station contains $k$ jobs.)
 \end{solution}
 \end{exercise}
 
