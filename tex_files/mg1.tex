\section
{$M/G/1$ Queue: Expected Waiting Time}
%{$\mathbf{M/G/1}$ Queue: Expected Waiting Time}
\label{sec:mg1}


\subsection*{Theory and Exercises}

\Opensolutionfile{hint}
\Opensolutionfile{ans}


Let's focus on one queue in a supermarket, served by one cashier, and
assume that customers do not jockey, i.e., change queue. What can we
say about the average waiting time in queue if service times are not
exponential, like in the $M/M/1$ queue, but have a more general
distribution? One of the celebrated results of queueing theory is the
Pollaczek-Khinchine formula by which we can compute the average
waiting time formula for the $M/G/1$ queue. In this section we derive
this result by means of sample path arguments.

Recall that Eq.~\eqref{eq:35} states that
\begin{equation*}
  \E{W_Q} = \frac{\E{S_r}}{1-\rho}.
\end{equation*}
It remains to compute the average remaining service time $\E{S_r}$ for generally distributed service times. For this, we use the renewal reward theorem, again.


Consider the $k$th job of some sample path the $M/G/1$ queueing process.
This job requires $S_k$ units of service, let its service time start at time $\tilde A_k$ so that it departs the server at time $D_k=\tilde A_k + S_k$. 
\begin{exercise}[\faFlask]
Use  Figure~\ref{fig:mg1remainingservicetime} to explain that job $k$the remaining service time at time $s$ is given by
\begin{equation*}
R_k(s) = (D_k-s)\1{\tilde A_k \leq s < D_k}.
\end{equation*}
\begin{solution}
Observe that when $s\in [\tilde A_k, D_k)$, the remaining service
time until job $k$ departs is $D_k-s $, while if
$s\not \in [\tilde A_k, D_k)$, job $k$ is not in service so it cannot have
any remaining service.
\end{solution}
\end{exercise}

\begin{exercise}[\faFlask]
  Explain that
  \begin{equation*}
    Y(t) = \int_0^t (D_{D(s)+1}-s)\1{L(s) > 0} \d s
  \end{equation*}
is to the total remaining service time as seen by the server up to $t$. 
\begin{solution}
  At time $s$, the number of departures is $D(s)$. Thus, $D(s)+1$ is the first job to depart after time $s$. The departure time of this job is $D_{D(t)+1}$, hence the remaining service time at time $s$ is $D_{D(s)+1}-s$, provided this job is in service. 
\end{solution}
\end{exercise}

\begin{figure}[htb]
  \centering
\begin{tikzpicture}[scale=1,
  open/.style={shape=circle, fill=white, inner sep=1pt, draw, node contents=},
  closed/.style={shape=circle, fill=black, inner sep=1pt, draw, node contents=}]
    \draw (-1,0) -- (4,0); 
    %x\draw (1,0) -- (3,0) node[midway, fill=white] {$s$};
    \draw node (c1) at (0,3) [closed, label={}]
          node (c2) at (3,0)[open, label={}]
     (c1) to (c2);
    \draw[dotted] (0,0) -- (0,3) node[midway, rotate=90, fill=white] {$S_k$};
    \node[below] at (0,0) {$\tilde A_k$};
    \node[below] at (3,0) {$D_k$};

    \draw[<->, dotted] (0.75,0) -- (0.75,2.25) node[midway,fill=white,rotate=90] {$D_k-s$};
    \node[below] at (0.75,0) {$s$};
  \end{tikzpicture}

  \caption{Remaining service time.}
  \label{fig:mg1remainingservicetime}
\end{figure}

\begin{exercise}[\faCalculator]
Use the renewal reward theorem to prove that 
\begin{equation}\label{eq:34}
\E{S_r} = \frac{\lambda}2 \E{S^2}.
\end{equation}
\begin{hint}
  Choose $T_k=D_k$ as epochs in the renewal reward theorem.
\end{hint}
\begin{solution}
  It is clear that the time-average $Y(t)/t \to \E{S_r}$. Moreover, $X_k = Y(D_k) - Y(D_{k-1})$ is the area under the triangle in Figure~\ref{fig:mg1remainingservicetime}. Thus, $\E X = \E{S^2}/2$. Finally,  $\delta = \lambda$ by rate-stability.
\end{solution}
\end{exercise}

\begin{exercise}[\faCalculator]
Use $C_s^2 = \V S / (\E S)^2$ to show that $\lambda \E{S^2} = (1+C_s^2)\rho\E S$
\begin{solution}
Use that 
\begin{equation*}
  \frac{\E{S^2}}{(\E S)^2} = 
  \frac{(\E{S^2}-(\E S)^2) + (\E S)^2}{(\E S)^2} =
  \frac{\V S + (\E S)^2}{(\E S)^2} =
  C_s^2 + 1.
\end{equation*}
Then
\begin{equation*}
  \lambda\E{S^2} = \frac{\E{S^2}}{(\E S)^2} \lambda(\E S)^2=
 \frac{\E{S^2}}{(\E S)^2} \rho \E S = (1+C_s^2) \rho \E{S}.
\end{equation*}
\end{solution}
\end{exercise}


With the above exercises  we have obtained the fundamentally important \recall{Pollaczek-Khinchine} (PK) formula for the average waiting time in queue:
\begin{equation} \label{eq:710}
  \E{W_Q} = \frac{\E{S_r}}{1-\rho} =\frac 1 2 \frac{\lambda \E{S^2}}{1-\rho} =\frac{1 + C_s^2}2 \frac{\rho}{1-\rho}  \E S.
\end{equation}
The problems below will illustrate how useful this result is.


\begin{exercise}[\faFlask]
\label{ex:9}
Show from Eq.~\eqref{eq:34} that 
\begin{equation}\label{eq:55}
\E{S_r\given S_r>0} = \frac{\E{S^2}}{2 \E S}.
\end{equation}
\begin{solution}
 From Eq.~\eqref{eq:37} and the sentences above this equation,
    we have that
    \begin{equation*}
    \E{S_r} = \rho \E{S_r\given S_r>0}=\lambda \E S \E{S_r\given S_r>0}.
    \end{equation*}
Hence,
    \begin{equation*}
    \lambda \E{S_r\given S_r>0} = \frac{\E{S_r}}{\E S} = \lambda \frac{\E{S^2}}{2 \E S}.
    \end{equation*}
\end{solution}
\end{exercise}


\begin{exercise}[\faFlask]
Show that  $\E {S_r\given S_r>0} = \alpha/2$  when $\V{S} = 0$ (hence $\E S = \alpha$).
  \begin{hint}
    $\V S = 0$ implies that $S$ is deterministic.
  \end{hint}
\begin{solution}
 When $S$ is deterministic $\E S= \alpha$ and $\E{S^2} = \alpha^2$.  Now use~\eqref{eq:55}.
\end{solution}
\end{exercise}

\begin{exercise}[\faCalculator]
Show that $\E{S_r\given S_r>0} = \alpha/3$ when  $S \sim U[0, \alpha]$.
\begin{solution}
 When $S$ is uniform on $[0, \alpha]$,
 \begin{align*}
    \E S &= \alpha^{-1}\int_0^\alpha x \, \d x =\frac{\alpha^2}{2 \alpha} =  \frac{\alpha}2, 
&
\E{S^2} &= \alpha^{-1}\int_0^\alpha x^2 \, \d x = \frac{\alpha^2}3.   
 \end{align*}
 Thus, with~\eqref{eq:55}, $\E{S_r\given S_r>0} = (\alpha^2/3)/(2 \alpha/2) = \alpha/3$. 
\end{solution}
\end{exercise}

<<<<<<< HEAD
\begin{exercise}{\faFlask}
 Show that $\E{S_r\given S_r>0} = \mu^{-1}$ when $S\sim \Exp(\mu)$.
=======
\begin{exercise}[\faCalculator]
 Show that $\E{S_r\given S_r>0} = \E S$ when $S\sim \Exp(\mu)$.
>>>>>>> 6008eca4
\begin{solution}
    \begin{align*}
\E S &= \mu \int_0^\infty x e^{-\mu x}\,\d x = 1/\mu, \\
\E{S^2} 
&= \mu \int_0^\infty x^2 e^{- \mu x} \,\d x = - \left. x^2 e^{-\mu x} \right|_0^\infty + 2 \int_0^\infty x e^{-\mu x} \, \d x \\
&= -\left. 2\frac x \mu e^{-\mu x} \right|_0^\infty + \frac 2 \mu\int_0^\infty e^{-\mu x} \, \d x =\frac2{\mu^2}.
    \end{align*}
\end{solution}
\end{exercise}


\begin{exercise}[\faFlask]
  Show that when services are exponential, the expected waiting time
  $\E{W_Q(M/G/1)}$ reduces to $\E{W_Q(M/M/1)}$.
    \begin{solution}
      Since the SCV for the exponential distribution is $1$, hence
      $C_s^2=1$, we get 
    \begin{equation*}
\E{W_Q} = \frac{1+1}2\frac{\rho}{1-\rho} \E S = \frac{\rho}{1-\rho} \E S,
    \end{equation*}
which we also found in a previous section.
    \end{solution}
\end{exercise}


\begin{exercise}[\faCalculator]
  Compute $\E{W_Q}$ and $\E L$ for the $M/D/1$ queue. Assume that the
  service time is always~$T$. Compare $\E{L(M/D/1)}$ to $\E{L(M/M/1)}$
  where the mean service time is the same in both cases.
\begin{solution}
  For the $M/D/1$ the service time is deterministic. Thus, the service time $S=T$ always; recall that $S$ is   deterministic under the assumptions in the exercise. Therefore, we
  must have that $\P{S\leq T} = 1$. As an immediate consequence,
  $\P{S>T} = 1-\P{S\leq T} = 0$. Also, $\P{S \leq x} = 0$ for all
  $x<T$. Thus, all probability mass is concentrated on the point $T$,
  thus, it is also impossible that the service time is smaller than
  $T$.  (If you are into mathematics, then you should be aware of the fact
  that `impossible' and `almost surely' are not the same. Thus, my
  using of the word `impossible' is not completely correct.)

  To compute the SCV, I first compute $\E S$, then $\E{S^2}$ and then
  $\V S = \E{S^2} - \left(\E S\right)^2$, and use the definition of
  coefficient of variation. I use these steps time and again.

  First, $\E S = T$ since $\P{S=T} =1$. We can also obtain this in a
  more formal way. The distribution $F(x)$ of $S$ has a, so-called, atom at
  $x=T$, such $F(T) - F(T-) =1$.  Using this,
  \begin{equation*}
    \E S = \int_0^\infty x \d F(x) = T\cdot (F(T)-F(T-)) = T.
  \end{equation*}
Similarly
\begin{equation*}
\E{S^2} = \int_0^\infty x^2 \d F(x) = T^2\cdot (F(T)-F(T-)) = T^2.
\end{equation*}
Hence $\V S = \E{S^2} - (\E S)^2 = 0$, hence $C_s^2 = 0$.

From the Pollaczek-Khinchine formula, the first term is $1+C_s^2=1$ for the $M/D/1$ queue, and $1+C_s^2=2$ for the $M/M/1$ queue. Hence, 
  \begin{equation*}
\E{W_Q(M/D/1)} = \frac{\E{W_Q(M/M/1)}}2.
  \end{equation*}
Thus, 
\begin{equation*}
 \E{L_Q(M/D/1)} = \frac{\E{L_Q(M/M/1)}}2.    
\end{equation*}
In both cases the expected service times are equal to $T$ so that the loads are the same. Thus, 
\begin{equation*}
  \begin{split}
 \E{L(M/D/1)} &= \E{L_Q(M/D/1)} +\rho = \frac{\E{L_Q(M/M/1)}}2 + \rho \\
&= \frac{\rho^2}{2(1-\rho)} + \rho=\frac{\rho(2-\rho)} {2(1-\rho)}.
  \end{split}
\end{equation*}
\end{solution}
\end{exercise}

\begin{exercise}[\faCalculator]
  Compute $\E L$ for the $M/G/1$ queue with $S\sim U[0,\alpha]$.
  \begin{hint}
Integrate $\alpha^{-1} \int x \d x$, and likewise for the second moment.
  \end{hint}
\begin{solution}
  \begin{align*}
\E S &= \alpha/2,\\
\E{S^2} &= \int_0^\alpha x^2 \d x/\alpha = \alpha^2/3\\
\V S &= \alpha^2/3 - \alpha^2/4= \alpha^2/12\\
C_s^2 &= (\alpha^2/12)/(\alpha^2/4) = 1/3,\\
\rho &= \lambda \alpha/2,\\
\E{W_Q} &= \frac{1+C_s^2}2 \frac{\lambda \alpha/2}{1-\lambda \alpha/2}\frac \alpha2, \\
\E W &= \E{W_Q} + \frac \alpha2\\
\E L &= \lambda \E W.
  \end{align*}
\end{solution}
\end{exercise}

\begin{exercise}[\faPhoto]
  A queueing system receives Poisson arrivals at the rate of 5 per
  hour. The single server has a uniform service time distribution,
  with a range of 4 minutes to 6 minutes. Determine $\E{L_Q}$, $\E L$,
  $\E{W_Q}$, $\E W$.
  \begin{solution}
First the load.
\begin{pyconsole}
labda = 5./60 # arrivals per minute
a = 4.
b = 6.
ES = (a+b)/2.  # service time in minutes
rho = labda*ES
rho
\end{pyconsole}

Next, the variance and SCV. With this the waiting times follow right away.
\begin{pyconsole}
Var = (b-a)*(b-a)/12.
SCV = Var/(ES**2)


Wq = (1+SCV)/2.*rho/(1.-rho)*ES
Wq # in minutes
Wq/60. # in hour


W = Wq + ES
W
Lq = labda*Wq
Lq
L = labda*W
L
\end{pyconsole}
  \end{solution}
\end{exercise}



\begin{exercise}[\faPhoto]
  Consider a workstation with just one machine. Jobs arrive, roughly,
  in accordance with a Poisson process, with rate $\lambda=3$ per day. The
  average service time $\E S = 2$ hours, $C^2_s = 1/2$, and the shop
  is open for 8 hours. What is $\E{W_Q}$?

 Suppose the expected waiting time has to be reduced to 1h. How
  to achieve this? 
\begin{solution}
  $\E{W_Q} = 4.5$ h. $\rho = \lambda \E S = (3/8)\cdot 2 = 3/4$.

 One way to increase the capacity/reduce the average service
    time is to choose $\E S =1$ hour and reduce $C^2_s$ to $1/4$.  Of
    course, there are many more ways. Reducing $C^2_S$ to zero is
    (nearly) impossible or very costly. Hence, $\rho$ must go down,
    i.e., capacity up or service time down. Another possibility is to
    plan the arrival of jobs, i.e., reduce the variability in the
    arrival process. However, typically this is not possible. For
    instance, would you accept this as a customer?
\end{solution}
\end{exercise}


\begin{exercise}[\faPhoto]
  (Hall 5.16) The manager of a small firm would like to determine
  which of two people to hire. One employee is fast, on average, but
  is somewhat inconsistent. The other is a bit slower, but very
  consistent. The first has a mean service time of $2$ minutes, with a
  standard deviation of 1 minute. The second has a mean service time
  of $2.1$ minutes, with a standard deviation of $0.1$ minutes. If the arrival rate is Poisson with rate 20 per hour, which employee would minimize $\E{L_Q}$? Which would minimize $\E L$? 
  \begin{solution}
    The arrival process is assumed to be Poisson. There is also
    just one server. Hence, we can use the PK formula to compute the average queue length.

\begin{pyconsole}
labda = 20./60 # per hour
ES = 2. # hour
sigma = 1.
SCV = sigma*sigma/(ES*ES)
rho = labda*ES
rho

Wq = (1+SCV)/2 * rho/(1-rho) * ES
Wq
Lq = labda * Wq # Little's law
Lq
W = Wq + ES
W
L = labda * W
L
\end{pyconsole}


\begin{pyconsole}
ES = 2.1
SD = 0.1
SCV = SD**2/ES**2
rho = labda*ES
rho

Lq = rho**2/(1.-rho)*(1.+SCV)/2.
Lq
L = rho + Lq
L
\end{pyconsole}

  \end{solution}
\end{exercise}


\begin{exercise}[\faFlask]
  Show that for the $M/G/1$ queue, the expected idle time is
  $\E I = 1/\lambda$.  
  \begin{hint}
What is the average time between two
    arrivals? Observe that the inter-arrivals are memoryless, hence the
    average time until the next arrival after the server becomes idle
    is also $1/\lambda$.
  \end{hint}
  \begin{solution}
  Since the inter-arrival times are memoryless, the expected
      time to the first arrival after a busy time stops is also
      $\E X=1/\lambda$.
  \end{solution}
\end{exercise}

\begin{exercise}[\faFlask]
  Use Exercise~\ref{ex:11} to show that for the $M/G/1$ queue, the
  expected busy time is given by $\E B = \E S/(1-\rho)$.
  \begin{solution}
  Since $\rho = \lambda \E S$, $\E I= 1/\lambda$ and from Exercise~\ref{ex:11}
\begin{equation*}
  \E B = \frac{\rho }{1-\rho} \E I = \frac{\lambda \E S}{1-\rho} \frac1\lambda.
\end{equation*}
The result follows.
  \end{solution}
\end{exercise}

\begin{exercise}[\faFlask]
  What is the utilization of the $M/G/1/1$ queue?  
  \begin{hint}
The job in
    the system is also in service (it is an $M/G/1/1$ queue\ldots).
    The average idle time is $1/\lambda$. The average busy time is
    $\E S$--as there are no jobs in queue. The load $\rho$ must also
    be equal to the fraction of time the server is busy. 
  \end{hint}
  \begin{solution}
 The system can contain at most 1 job. Necessarily, if the
      system contains a job, this job must be in service.  All jobs
      that arrive while the server is busy are blocked, in other
      words, rejected.  Just after a departure, the average time until
      the next arrival is $1/\lambda$, then a service starts with an
      average duration of $\E S$. After this departure, a new cycle
      starts. Thus, the utilization is
      $\E S/(1/\lambda + \E S) = \lambda \E S/ (1 + \lambda \E S)$.
      Since not all jobs are accepted, the utilization $\rho$ cannot
      be equal to $\lambda \E S$.
  \end{solution}
\end{exercise}

\begin{exercise}[\faFlask]
  For the $M/G/1/1$ queue what is the fraction of jobs rejected
  (hence, what is the fraction of accepted jobs)?  
  \begin{hint}
The rate of
    accepted jobs is $\lambda \pi(0)$. What is the load of these jobs?
    Equate this to $1-\pi(0)$ as this must also be the load. Then solve for $\pi(0)$.
  \end{hint}
  \begin{solution}
    Let $p(0)$ be the fraction of time the server is idle. By PASTA,
    $\pi(0)=p(0)$. Thus, the rate of accepted jobs is
    $\lambda\pi(0)$. Therefore, the departure rate
    $\delta=\lambda\pi(0)$. The loss rate is
    $\lambda-\delta = \lambda (1-\pi(0))$.

    Since $\lambda\pi(0)$ is the rate at which jobs enter the system,
    the load must be $\lambda\pi(0)\E S$. Since the load is also
    $1-\pi(0)$, it follows from equating that
    \begin{equation*}
      \lambda\pi(0) \E S = 1 - \pi(0) \iff \pi(0)=\frac1{1+\lambda\E S} 
\iff 1-\pi(0) = \frac{\lambda \E S}{1+\lambda \E S},
    \end{equation*}
which is the same as in the previous problem.

Note that  $\delta < \lambda$, as it should be the case. 
  \end{solution}
\end{exercise}


\begin{exercise}[\faFlask]
  Why is the fraction of lost jobs at the $M/G/1/1$ queue not
  necessarily the same as for a $G/G/1/1$ queue with the same load?  
  \begin{hint}
Provide an  example.
  \end{hint}
  \begin{solution}
 Typically, in the $G/G/1$ queue, the arrivals do not see  time-averages. Consequently, the fraction of arrivals that are blocked is not necessarily equal to the utilization~$\rho$.

  Again, take jobs with a duration 59 minutes and inter-arrival times of
  1 hour. The load is $59/60$, but no job is lost, also not in the
  $G/G/1/1$ case. Thus, $\delta=\lambda$ in this case.
  \end{solution}
\end{exercise}





\Closesolutionfile{hint}
\Closesolutionfile{ans}

\opt{solutionfiles}{
\subsection*{Hints}
\input{hint}
\subsection*{Solutions}
\input{ans}
}

%\clearpage




%%% Local Variables:
%%% mode: latex
%%% TeX-master: "../queueing_book"
%%% End:<|MERGE_RESOLUTION|>--- conflicted
+++ resolved
@@ -156,13 +156,8 @@
 \end{solution}
 \end{exercise}
 
-<<<<<<< HEAD
 \begin{exercise}{\faFlask}
  Show that $\E{S_r\given S_r>0} = \mu^{-1}$ when $S\sim \Exp(\mu)$.
-=======
-\begin{exercise}[\faCalculator]
- Show that $\E{S_r\given S_r>0} = \E S$ when $S\sim \Exp(\mu)$.
->>>>>>> 6008eca4
 \begin{solution}
     \begin{align*}
 \E S &= \mu \int_0^\infty x e^{-\mu x}\,\d x = 1/\mu, \\
