\chapter*{Introduction}\label{sec:introduction}
\addcontentsline{toc}{chapter}{Introduction}

\paragraph{Motivation and Examples}
Queueing systems abound, and the analysis and control of queueing
systems are major topics in the control, performance evaluation and
optimization of production and service systems. 


At my local supermarket, for instance, any customer that joins a queue
<<<<<<< HEAD
of 4 of more customers gets his/her shopping for free. Of course, there
=======
of 4 or more customers get his/her shopping for free. Of course, there
>>>>>>> b6f3ce83
are some constraints: at least one of the cashier facilities has to
unoccupied by a server and the customers in queue should be equally
divided over the cashiers that are open. (And perhaps there are some
further rules, of which I am unaware.) The manager that controls the
occupation of the cashier positions is focused on keeping
$\pi(4)+\pi(5)+\cdots$, i.e., the fraction of customers that see upon
arrival a queue length exceeding~3, very small. In a sense,
this is easy enough: just hire many cashiers. However, the cost of
personnel may then outweigh the yearly average cost of paying the
customer penalties. Thus, the manager's problem becomes to plan and
control the service capacity  in such a way that both
the penalties and the personnel cost are small.

Fast food restaurants also deal with many interesting queueing
situations. Consider, for instance, the preparation of
hamburgers. Typically, hamburgers are made-to-stock, in other words,
they are prepared before the actual demand has arrived. Thus, hamburgers
in stock can be interpreted as customers in queue waiting for service,
where the service time is the time between the arrival of two
customers that buy hamburgers. The hamburgers have a typical lifetime,
and they have to be scrapped if they remain on the shelf longer than
some amount of time. Thus, the waiting time of hamburgers has to be
closely monitored. Of course, it is easy to achieve zero scrap cost,
simply by keeping no stock at all.  However, to prevent lost-sales it
is very important to maintain a certain amount of hamburgers on
stock. Thus, the manager has to balance the scrap cost against the
cost of lost sales. In more formal terms, the problem is to choose a
policy to prepare hamburgers such that the cost of excess waiting time
(scrap) is balanced against the cost of an empty queue (lost sales).

Service systems, such as hospitals, call centers, courts, and so on,
have a certain capacity available to serve customers. The performance
of such systems is, in part, measured by the total number of jobs
processed per year and the fraction of jobs processed within a certain
time between receiving and closing the job. Here the problem is to
organize the capacity such that the sojourn time, i.e., the typical
time a job spends in the system, does not exceed some threshold, and
such that the system achieves a certain throughput, i.e., jobs served
per year. 

Clearly, all the above systems can be seen as queueing systems that
have to be monitored and controlled to achieve a certain
performance. The performance analysis of such systems can, typically,
be characterized by the following performance measures:
\begin{enumerate}
\item The fraction of time $p(n)$ that the system contains $n$
  customers. In particular, $1-p(0)$, i.e., the fraction of time the
  system contains jobs, is important, as this is a measure of the
  time-average occupancy of the servers, hence related to personnel
  cost.
\item The fraction of customers $\pi(n)$ that `see upon arrival' the
  system with $n$ customers. This measure relates to customer
  perception and lost sales, i.e., fractions of arriving customers
  that do not enter the system.
\item The average, variance, and/or distribution of the waiting time.
\item The average, variance, and/or distribution of the number of customers in the system.\
\end{enumerate}
Here the system can be anything that is capable of holding jobs, such
as a queue, the server(s), an entire court house, patients waiting for
an MRI scan in a hospital, and so on.

It is important to realize that a queueing system can, typically, be
decomposed into \emph{two subsystems}, the queue itself and the
service system. Thus, we are concerned with three types of waiting:
waiting in queue, i.e., \emph{queueing time}, waiting while being in
service, i.e., the \emph{service time}, and the total waiting time in
the system, i.e., the \emph{sojourn time}.

\paragraph{Organization}


In these notes we will be primarily concerned with making models of
queueing systems such that we can compute or estimate the above
performance measures.  Part of our work is to derive analytic
models. The benefit of such models is that they offer structural
insights into the behavior of the system and scaling laws, such as
that the average waiting time scales (more or less) linearly in the
variance of the service times of individual customers. However, these
models have severe shortcomings when it comes to analyzing real
queueing systems, in particular when particular control rules have to
be assessed.  Consider, for example, the service process at a check-in
desk of KLM. Business customers and economy customers are served by
two separate queueing systems. The business customers are served by
one server, server A say, while the economy class customers by three
servers, say. What would happen to the sojourn time of the business
customers if server A would be allowed to serve economy class
customers when the business queue is empty? For the analysis of such complicated
cases simulation is a very useful and natural approach.

In the first part of these notes we concentrate on the analysis of
\emph{sample paths of a queueing process}. We assume that a typical
sample path captures the `normal' stochastic behavior of the
system. This sample-path approach has two advantages. In the first
place, most of the theoretical results follow from very concrete
aspects of these sample paths. Second, the analysis of sample-paths
carries over right away to simulation. In fact, simulation of a
queueing system offers us one (or more) sample paths, and based on
such sample paths we derive behavioral and statistical properties of
the system. Thus, the performance measures defined for sample paths
are precisely those used for simulation.  

Our aim is not to provide rigorous proofs for all results derived below; for this we refer to
\cite{el-taha98:_sampl_path_analy_queuein_system}. As a consequence we tacitly
assume in the remainder that results derived from the (long-run)
analysis of a particular sample path are equal to their `probabilistic
counterpart'. 
% For instance, assume that the sequence of service times
% $S_1, S_2, \ldots$ for jobs $1, 2, \ldots$, are i.i.d., i.e.,
% independent and identically distributed. It then follows from the
% strong law of large numbers that $k^{-1}\sum_{i=1}^k S_i \to \E S$,
% almost surely, where $\E S$ is the expectation of a generic service
% time $S$ with the same distribution as the service times
% $\{S_i\}$. While this is already a quite deep result in probability
% theory, the problems become much harder when we have to consider the
% sequence of waiting times $\{W_i\}$. As we will see later, the times
% are constructed in terms of recursions, and are \emph{not}
% i.i.d. Thus, we cannot right away apply the strong law to conclude
% that results of sample path analysis capture the long-run
% probabilistic behavior the waiting time. However, intuitively, it is
% hopefully clear that the sequence of waiting times $W_i$ will
% converge, in some sense, to a random variable $W$ and that the
% stochastic properties of $W$ can be obtained from a sample-path
% analysis of the waiting times $\{W_i\}$. In the remainder we will
% freely use that $k^{-1}\sum_{i=1}^k W_i \to \E W$ as $k\to\infty$, and
% so on.

In the second part of these notes we construct algorithms to analyze open and closed
queueing networks. Many of the sample path results developed for the
single-station case can be applied to these networks. As such, theory,
simulation and algorithms form a nicely rounded out part of work.  For
this part we refer to the book of Prof. Zijm; the present set of notes
augments the discussion there.


\paragraph{Exercises}

I urge you to make \emph{all} exercises in this set of notes.
The main text contains hardly any examples or derivations: the exercises \emph{illustrate} the material and force you to \textit{think} about the technical parts.
The exercises require many of the tools you learned previously in courses on calculus, probability, and linear algebra.
Here you can see them applied.
Moreover, many of these tools will be useful for other, future, courses.
Thus, the investments made here will pay off for the rest of your (student) career.


As a guideline to making the exercises I recommend the following approach.
First read the notes.
Then attempt to make an exercise for 10 minutes or so by yourself.
If by that time you have not obtained a good idea on how to approach the problem, check the solution manual.
Once you have understood the solution, try to repeat the arguments \emph{with the solution manual closed}.

You'll notice that some these problems are quite difficult, often not because the problem itself is difficult, but because you need to combine a substantial amount of knowledge all at the same time.
All this takes time and effort.
Realize that the exercises are not intended to be easy (otherwise we could have been satisfied with computing $1+1$).
The problems should be doable, but hard.

The book is, admittedly, pretty big.
One reason is that the hints and solutions are very explicit, and spell out many intermediate steps.
For most of you all this detail is not necessary, but over the years I got many questions like: "how do you go from `here' to `there'?"
As service I then added such intermediate steps.
A second reason is that for some questions I included different ways to obtain the answer.
Third, the numerical calculations show each intermediate numerical result and the code.
Like this, if you get stuck somewhere in the computations you can precisely check where you go wrong.
Finally, I believe that to understand a topic, it is necessary to study many examples, which in this case are covered in the form of exercises.

The solution manual is meant to prevent you from getting stuck and to help you increase your knowledge of probability, linear algebra, programming (analysis with computer support), and queueing in particular.
Thus, read the solutions very carefully.
Here and there I also included hints.




% \paragraph{Symbols}

% The meaning of the symbols in the margin of pages are as follows:
% \begin{itemize}
% \item The symbol \recall{} in the margin means that you have to
%   memorize the \emph{emphasized concepts}.
% \item The symbol \hintsymbol in the margin means that this question
%   has a \emph{hint}.
% \item The symbol \tbd in the margin means that this question or its
%   solution requires still some \emph{work on my part}; you can skip
%   it.
% \end{itemize}

\paragraph{Further reading}

The following books are very useful to extend one's knowledge of probability theory and queueing systems:
\begin{enumerate}
\item \citet{capinski03:_probab_probl}
\item \citet{tijms94:_stoch_model_algor_approac} and/or \citet{tijms03:_first_cours_stoch_model}
\item \citet{el-taha98:_sampl_path_analy_queuein_system}
\item \citet{bolch06:_queuein_networ_markov_chain}
\end{enumerate}

\paragraph{Acknowledgments}

I would like to acknowledge dr.
J.W.
Nieuwenhuis for our many discussions on the formal aspects of queueing theory, prof.
dr.
W.H.M.
Zijm for allowing me to use the first few chapters of his book, and my students for finding and correcting errors and typo's, and improving explanations.

%\clearpage

%Finally, we use the terms `jobs' and `customers' interchangeably.
<|MERGE_RESOLUTION|>--- conflicted
+++ resolved
@@ -8,11 +8,8 @@
 
 
 At my local supermarket, for instance, any customer that joins a queue
-<<<<<<< HEAD
-of 4 of more customers gets his/her shopping for free. Of course, there
-=======
+of 4 or more customers gets his/her shopping for free. Of course, there
 of 4 or more customers get his/her shopping for free. Of course, there
->>>>>>> b6f3ce83
 are some constraints: at least one of the cashier facilities has to
 unoccupied by a server and the customers in queue should be equally
 divided over the cashiers that are open. (And perhaps there are some
