\section{Rate Stability and Utilization}
\label{sec:rate-stability}

\subsection*{Theory and Exercises}

\Opensolutionfile{hint}
\Opensolutionfile{ans}

In the analysis of any queueing process the first step should be to
check the relations between the arrival, service and departure
rates. The concept of rate is crucial because it captures our
intuition that when, on the long run, jobs arrive faster than they can
leave, the system must `explode'. Thus, the first performance measures
we need to estimate when analyzing a queueing system are the arrival
and departure rate, and then we need to check that the arrival rate is
smaller than the departure rate. In particular, the load, defined as
the ratio of the arrival rate and service rate is of importance. In
this section we define and relate these concepts.  As a reminder, we
keep the discussion in these notes mostly at an intuitive level, and
refer to \cite{el-taha98:_sampl_path_analy_queuein_system} for proofs
and further background.


We first formalize the \emph{arrival rate} and \emph{departure rate}
in terms of the \emph{counting processes} $\{A(t)\}$ and $\{D(t)\}$.
The \recall{arrival rate} is the long-run average number of jobs that
arrive per unit time, i.e.,
\begin{equation}
  \label{eq:3}
  \lambda = \lim_{t\to\infty} \frac{A(t)}t.
\end{equation}
We remark in passing that this limit does not necessarily exist if
$A(t)$ is some pathological function. If, however, the inter-arrival
times $\{X_k\}$ are the basic data, and $\{X_k\}$ are i.i.d.  and
distributed as a generic random variable $X$ with finite mean $\E{X}$,
we can construct $\{A_k\}$ and $\{A(t)\}$ as described in
Section~\ref{sec:constr-gg1-queu}; the strong law of large numbers
guarantees that the above limit exists.

\begin{exercise}
  Can you make an arrival process such that $A(t)/t$ does not have a
  limit?  
  \begin{hint}
As a start, the function $\sin(t)$ does not have a limit as
    $t\to\infty$. However, the time-average $\sin(t)/t \to 0$.  Now
    you need to make some function whose time-average does not
    converge, hence it should grow fast, or fluctuate wilder and
    wilder.
  \end{hint}
  \begin{solution}
 If $A(t) = 3 t^2$, then clearly $A(t)/t = 3t$. This does not
    converge to a limit. 

  Another example, let the arrival rate $\lambda(t)$ be given as
    follows:
    \begin{equation*}
      \lambda(t) = 
    \begin{cases}
      1 & \text{if } 2^{2k} \leq t < 2^{2k+1} \\
      0 & \text{if } 2^{2k+1} \leq t < 2^{2(k+1)},
    \end{cases}
    \end{equation*}
    for $k=0,1,2,\ldots$. Let $A(t) = \lambda(t) t$. Then $A(t)/t$
    does not have limit. Of course, these examples are quite
    pathological, and are not representable for `real life cases'.
    (Although this is also quite vague. What, then, is a real life
    case?)

For the mathematically interested, we seek a
    function for which its Ces\`aro limit does not exist.
  \end{solution}
\end{exercise}



Observe that at time $t=A_n$, precisely $n$ arrivals occurred. Thus,
by applying the definition of $A(t)$ at the epochs $A_n$, we see that
$A(A_n) = n$. Thus,
\begin{equation*}
  \frac{1}n\sum_{k=1}^n X_k = \frac{A_n}n = \frac{A_n}{A(A_n)}. 
\end{equation*}
But since $A_n\to\infty$ if $n\to\infty$, it follows from
Eq.~(\ref{eq:3}) that the average inter-arrival time between two
consecutive jobs is
\begin{equation}\label{eq:54}
  \E X = \lim_{n\to\infty}  \frac{1}n\sum_{k=1}^n X_k = \lim_{n\to \infty} \frac{A_n}{A(A_n)} = \lim_{t\to\infty} \frac t{A(t)} = \frac 1 \lambda,
\end{equation}
where we take $t=A_n$ in the limit for $t\to\infty$.  In words, the
above states that the arrival rate $\lambda$ is the inverse of the
expected inter-arrival time.

\begin{exercise}
(This exercise is meant to provide some insight into what needs
  to be done to put everything on solid ground.  If you are not
  interested in the mathematics, you can skip the problem.)
   In  Eq. (\ref{eq:54}) we replaced the limit with respect to $n$ by a
    limit with respect to $t$.  Use
    the notation $A_{A(t)}$ to show that  this is allowed.
  Show next that the function $t\to A(t)$ as defined by Eqs.~(\ref{eq:2})
  is right-continuous. 
    \begin{hint}
 Use that $A_{A(t)} \leq t < A_{A(t)+1}$. Divide by $A(t)$
      and take suitable limits. BTW, such type of proof is used quite
      often to show that the existence of one limit implies, and is
      implied by, the existence of another type of limit.  
    \end{hint}
 \begin{solution}
 Observing that $A_{A(t)}$ is the arrival time of the last job
    before time $t$ and that $A_{A(t)+1}$ is the arrival time of the
    first job after time $t$: 
  \begin{equation*}
    A_{A(t)}  \leq t  < A_{A(t)+1} \Leftrightarrow 
    \frac{A_{A(t)}} {A(t)}  \leq \frac{t}{A(t)}  <\frac{A_{A(t)+1}}{A(t)} = \frac{A_{A(t)+1}}{A(t)+1}\frac{A(t)+1}{A(t)}.
  \end{equation*}
  Now $A(t)$ is a counting process such that $A(t)\to\infty$ as
  $t\to\infty$. Therefore, $\lim_t A_{A(t)}/A(t) = \lim_n
  A_n/n$.
  Moreover, it is evident that
  $\lim_t A_{A(t)+1}/(A(t)+1) = \lim_t A_{A(t)}/A(t)$, and that
  $(A(t)+1)/A(t)\to 1$ as $t\to\infty$. Thus it follows from the above
  inequalities that $\lim_n A_n/n = \lim_t t/A(t)$.
     



  For the right-continuity of $A(t)$, define $f(t) = \1{A_1 \leq t}$.
  Observe first that $f(t)$ is increasing, and $f(t)\in\{0,1\}$.
  Thus, if $f(t)=1$ then $f(u)=1$ for all $u\geq t$, and if $f(t)=0$ then $f(u) = 0$ for all $u\leq t$.

    You may skip the rest of the prove below, but the above is
    essential to memorize; make a plot of $f(t)$, in particular the
    behavior around $A_1$ is important.

    We need to prove, for right-continuity, that $f(u)\to f(t) $ as
    $u\downarrow t$. When $f(t)=1$, $f(u)=1$ for any $u>1$, by the
    definition of $f(x)$. When $f(t)=0$ we have to do a bit more
    work. Formally, we have to prove that, for fixed $t$ and for all
    $\epsilon > 0$, there is a $\delta>0$ such that
    $u\in(t, t+\delta) \Rightarrow |f(u) -f(t)| < \epsilon$. (Note the
    differences with the regular definition of continuity.) Since, by
    assumption, $t$ is such that $f(t)=0$, and $f\in\{0,1\}$ we need
    to show that $f(u)=0$ for $u\in(t, t+\delta)$. Now, clearly, 
    $f(t)=0$ only if $t < A_1$.  But, then for any $u\in(t, A_1)$, we
    have that $f(u) = 0$. Thus, taking $\delta = A_1 - t$ suffices.

    The next step is to observe that $A(t)$ is a sum of
    right-continuous functions whose steps do not overlap since by
    assumption $0<A_1 < A_2 < \cdots$. As $A$ is (almost surely)
    a finite sum of bounded, increasing and right-continuous functions,
    it is also right-continuous.

    If you like, you can try to prove this last step too. 

  Hopefully this problem, and its solution, clarifies that even such
  small details require attention. If we want to make some progress
  with respect to developing some queueing theory, we have to skip
  most of the proofs and mathematical problems; we simply don't have
  enough time in this course  to be concerned with all theorems
  and proofs.

    % For finite sums it is simple. Suppose that $f$ and $g$ are
    % right-continuous, then
    % \begin{equation*}
    %   |f(u) + g(u) - f(t) - g(t)| \leq |f(u)-f(t)|+|g(u)-g(t)|.
    % \end{equation*}
    % Since both terms at the right-hand side can be made arbitrarily
    % small, the left hand side can also be made as small as we
    % like. With this we can see that the function
    % $F_N(t) = \sum_{n=1}^N f_n(x)$ is right-continuous if all $f_n$
    % are right-continuous, and also that $F_{N+1} = F_N + f_{N+1}$ is
    % right-continuous. As this applies for all $N$, it follows from
    % induction that $\lim_N F_N$ is right-continuous, provided this
    % limit exists. When $f_n$ are all increasing, which is the case for
    % our situation by taking $f_n(t) = 1\{A_n \leq t\}$, then this
    % limit certainly exists.
 \end{solution}
\end{exercise}

The development of the departure times $\{D_k\}$ is entirely analogous
to that of the arrival times; we leave it to the reader to provide the
details. As a result we can define the \recall{departure rate} as
\begin{equation}\label{eq:28}
  \delta = \lim_{t\to\infty} \frac{D(t)}t.
\end{equation}


\begin{exercise}
  Define the departure time $D_{k}$ of the $k$th job in terms of
  $\{D(t)\}$. 
  \begin{hint}
Use the analogy with Eq.~\eqref{eq:27}.
  \end{hint}
\begin{solution}
  \begin{equation*}
 D_{k} = \inf\{t: D(t) \geq k\}.
  \end{equation*}
\end{solution}
\end{exercise}

Assume now that there is a single server. Let $S_k$ be the required
service time of the $k$th job to be served, and define
\begin{equation*}
U_n = \sum_{k=1}^n S_k
\end{equation*}
as the total service time required by the first $n$ jobs. With this,
let 
\begin{equation*}
  U(t) = \max\{n: U_n \leq t\}
\end{equation*}
and  define the \recall{service rate} or \recall{processing rate} as
\begin{equation*}
  \mu = \lim_{t\to\infty} \frac{U(t)}t.
\end{equation*}
In the same way as we derived that $\E X= 1/\lambda$, we obtain for
the expected (or average) amount of service required by an individual
job
\begin{equation*}
  \E S = \lim_{n\to\infty} \frac 1 n \sum_{k=1}^n S_k = \lim_{n\to\infty} \frac{U_n}{n} = \lim_{n\to\infty} \frac{U_n}{U(U_n)} = \lim_{t\to\infty} \frac t{U(t)} = \frac 1 \mu.
\end{equation*}

Now observe that, if the system is empty at time $0$, it must be that
at any time the number of departures must be smaller than or equal to the number
of arrivals, i.e., $D(t) \leq A(t)$ for all $t$. Therefore,
\begin{equation}\label{eq:26}
\delta =   \lim_t \frac{D(t)}t \leq \lim_t \frac{A(t)}t = \lambda.
\end{equation}
We call a system \recall{rate stable} if
\begin{equation*}
  \lambda = \delta,
\end{equation*}
in other words, the system is stable if, on the long run, jobs leave
the system just as fast as they arrive. Of course, if
$\lambda > \delta$, the system length process $L(t) \to \infty$ as
$t\to \infty$.

It is also evident that jobs cannot depart faster than they can be
served, hence, $D(t) \leq U(t)$ for all~$t$. Combining this with the
fact that $\delta \leq \lambda$, we get
\begin{equation*}
  \delta \leq \min\{\lambda, \mu\}.
\end{equation*}
When $\mu \geq \lambda$ the above inequality reduces to
$\delta = \lambda$ for rate-stable systems. (It is interesting to
prove this.) As it turns out, when $\mu = \lambda$ and the variance of
the service time $\V{S} > 0$ or $\V{X} >0$ then $\lim_t L(t)/t$
does not necessarily exist. From the simulations we also learn that in such cases, the queueing process behaves very peculiar. For this reason we henceforth require that $\mu > \lambda$.



\begin{exercise} 
Define the random variables $\{\tilde X_k,k=1,\ldots\}$ as $\tilde X_k = S_{k-1}-X_k$.
  For stability of the queueing process it is essential that
  $\tilde X_k$ has negative expectation, i.e.,
  $\E{\tilde X_k} = \E{S_{k-1}-X_k} < 0$.  What is the conceptual
  meaning of this inequality?
  \begin{solution}
 That the average time customers spend in service is smaller
      than the average time between the arrival of two subsequent
      jobs. 
  \end{solution}
\end{exercise}

\begin{exercise} 
Define $\tilde X_k = S_{k-1}-X_k$.
 Show that $\E{\tilde X_k} <0$ implies that $\lambda<\mu$. 
 \begin{hint}
Remember that $\{X_k\}$ and $\{S_k\}$ are sequences of i.i.d. random variables. What are the implications for the expectations?
 \end{hint}
  \begin{solution}
  $0> \E{\tilde X_k} = \E {S_{k-1}-X_k} =  \E{ S_{k-1}}- \E {X_k} = \E S - \E X$, where we use the fact that the $\{S_k\}$ and $\{X_k\}$ are i.i.d. sequences. Hence, 
  \begin{equation*}
    \E X > \E S \iff \frac 1{\E S} > \frac1{\E X} \iff \mu > \lambda.
  \end{equation*}

  \end{solution}
\end{exercise}


\begin{exercise}{\faCalculator}\label{ex:29}
  Show that $\E{S}/\E{X}$ is the fraction of time the server is busy.
  \begin{hint}
Suppose that the $n+1$th job is the first job after time $A_1$ that sees an empty system.  Thus, job $n$ leaves an empty system behind. The very first job that arrives,  at time $A_1=X_1$, also sees an empty system. The total amount of service that arrived during $[A_1, A_{n+1})$ is $\sum_{i=1}^n S_i$.
    What is the fraction of time the server has been busy during $[A_1, A_{n+1})$? 
  \end{hint}
  \begin{solution}
 The
    fraction of time that the server has been busy during $[A_1, A_{n+1})$
    is
        \begin{equation*}
\frac{\sum_{i=1}^n S_i}{A_{n+1}-A_1} 
=          \frac{\sum_{i=1}^n S_i}{\sum_{i=1}^{n+1}X_i -X_1} 
=          \frac{\sum_{i=1}^n S_i}{\sum_{i=2}^{n+1}X_i}.
        \end{equation*}
        Now use the assumption that the $\{X_i\}$ and $\{S_i\}$ are
        sequences of i.i.d. random variables distributed as the
        generic random variables $X$ and $S$, respectively. Then, by
        taking expectations, the above becomes
        \begin{equation*}
\frac{\E{\sum_{i=1}^n S_i}}{\E{\sum_{i=2}^{n+1}X_i}} 
= \frac{n \E S }{n \E X} =
 \frac{ \E S }{ \E X}.
        \end{equation*}

We call periods like $[A_1, A_{n+1})$ \recall{busy cycles}, as they start with the moment the server start working, until the next arrival after the server has been idle. 

Such busy cycles occur over and over again.
Thus, the long-run average fraction of time the server is busy must also be $\E S/\E X$.
(For the serious student, there is a subtle point here: the arrival epochs of the $G/G/1$ queue are not real renewal moments, hence the epochs at which the busy times start also do not form a sequence of renewal times.
But then it is not true, in general, that the busy times $\{B_i\}$ have the same distribution, neither do the idles times $\{I_n\}$.
Showing that in the limit all is OK requires a substantial amount of mathematics.
The above claim is still true however.)
  \end{solution}
\end{exercise}

\begin{exercise}{\faFlask}
 Show that $\E{X - S}/\E{X}$ is the fraction of time
  the server is idle.
  \begin{solution}
    Since the fraction of idle time is $1$ minus the fraction of busy
    time, it follows that $1-\E S/ \E X = (\E X - \E S)/\E X$ is the
    idle time fraction.
  \end{solution}
\end{exercise}

The concept of \recall{load} or \recall{utilization}, denoted by the
symbol $\rho$, is fundamental. One way to define this is  as the limiting
fraction of time the server is busy, i.e.,
\begin{equation*}
  \rho = \lim_{t\to\infty} \frac 1 t \int_0^t \1{L(s)>0} \d s.
\end{equation*}
Interestingly, we can express this in terms of the arrival rate
$\lambda$ and service rate $\mu$. Observe that
\begin{equation*}
  \sum_{k=1}^{A(t)} S_k \geq \int_0^t \1{L(s)>0} \d s \geq   \sum_{k=1}^{D(t)} S_k,
\end{equation*}
since $t$ can lie half way a service interval and $A(t) \geq D(t)$. As
$A(t)\to \infty$ as $t\to\infty$,
\begin{equation*}
  \lim_{t\to\infty} \frac 1 t\sum_{k=1}^{A(t)} S_k = 
  \lim_{t\to\infty} \frac{A(t)}t \frac{1}{A(t)} \sum_{k=1}^{A(t)} S_k = 
  \lim_{t\to\infty} \frac{A(t)}t \cdot \lim_{t\to\infty}\frac{1}{A(t)} \sum_{k=1}^{A(t)} S_k = \lambda \E S.
\end{equation*}
Applying similar limits to the other inequality gives
\begin{equation*}
\lambda \E S \geq \rho \geq \delta \E S.
\end{equation*}
Hence, if $\delta=\lambda$, $\rho = \lambda \E S$.  

From the identities $\lambda^{-1} = \E X$ and $\mu^{-1} = \E S$, we get
a further set of relations:
\begin{equation*}
  \rho = \lambda \E S = \frac{\lambda}{\mu} = \frac{\E S}{\E X}.
\end{equation*}
Thus, the load has also the interpretation as the rate at which jobs
arrive times the average amount of work per job.  Finally,
recall that for a system to be rate-stable, it is necessary that
$\mu> \lambda$, implying in turn that $\rho < 1$. The relation
$\rho=\E S/ \E X < 1$ then tells us that the average time it takes to
serve a job must be less than the average time between two consecutive
arrivals, i.e., $\E S < \E X$. In fact, when $\mu < \lambda$, it is easy to check with simulation that the queue length
grows roughly linearly with slope $\lambda - \mu$.


\begin{exercise}{\faFlask}
  Consider a queueing system with $c$ identical servers (identical in
  the sense that each server has the same production rate $\mu$). What would be a reasonable stability criterion for this system? 
  \begin{hint}
What is the rate in, and what is the service capacity?
  \end{hint}
  \begin{solution}
    The criterion is that $c$ must be such that $\lambda <
    c\mu$.
    (Thus, we interpret the number of servers as a \emph{control},
    i.e., a `thing' we can change, while we assume that $\lambda$ and
    $\mu$ cannot be easily changed.) To see this, we can take two
  different points of view.  Imagine that the $c$ servers are replaced
  by one server that works $c$ times as fast. The service capacity of
  these two systems (i.e., the system with $c$ servers and the system
  with one fast server) is the same, i.e., $c\mu$, where $\mu$ is the
  rate of one server. For the system with the fast server the load is
  defined as $\rho =\lambda/c\mu$, and for stability we require
  $\rho<1$.  Another way to see it is to assume that the stream of
  jobs is split into $c$ smaller streams, each with arrival rate
  $\lambda/c$.  In this case, applying the condition that
  $(\lambda/c )/\mu<1$ per server leads to the same condition that
  $\lambda/(c\mu) < 1$.
  \end{solution}
\end{exercise}

<<<<<<< HEAD
\begin{exercise}
  Check with simulation that when $\lambda > \mu$ the queue length
  grows roughly linearly with slope $\lambda - \mu$.  Thus, if
  $\rho>1$, `we are in trouble'.
  \begin{solution}
    See tutorial exercise 2.8. 
  \end{solution}
\end{exercise}
=======
>>>>>>> aa55ce8f


\begin{exercise}{\faPhoto}\label{ex:11}
  Define a \recall{busy time} as the moment a job arrives at an empty system and the server starts serving until the server becomes idle again.
  Let $\E{B}$ be the expected busy time and $\E{I}$  the expected idle time. Show that $\E{B} = \E{I} \rho/(1-\rho) $ is the fraction of time the server is busy. Interpret the result.
  \begin{hint}
    Use the concept of busy cycle developed in Exercise~\ref{ex:29}. 
  \end{hint}
\begin{solution}
  Consider again a busy cycle, that is, a cycle that starts with the first
  job that sees an empty system at upon arrival up to the time another
  job sees an empty system upon arrival. In such one cycle, the server
  is busy for an expected duration $\E{B}$. The total expected length
  of the cycle is $\E{B} + \E{I}$, since after the last job of the cycle
  left, the expected time until the next job is $\E{I}$.

  Since $\rho$ is the utilization of the server,
  \begin{equation*}
\rho = \frac{\E B}{\E B + \E I}.
  \end{equation*}
  With a bit of algebra the result follows.

  The interpretation is that once we know $\rho$, the ratio between $\E B$ and $\E I$ is fixed. 
\end{solution}
\end{exercise}

\begin{exercise}
  Consider a paint factory which contains a paint mixing machine that
  serves two classes of jobs, A and B. The processing times of jobs of
  types A and B are constant and require $t_A$ and $t_B$ hours. The
  job arrival rate is $\lambda_A$ for type A and $\lambda_B$ for type
  $B$ jobs. It takes a setup time of $S$ hours to clean the mixing
  station when changing from paint type A to type B, and there is no
  time required to change from type B to A.

  To keep the system (rate) stable, it is necessary to produce the
  jobs in batches, for otherwise the server, i.e., the mixing machine,
  spends a too large fraction of time on setups, so that
  $\mu < \lambda$. Thus, it is necessary to identify minimal batch
  sizes to ensure that $\mu > \lambda$.  Motivate that the following linear
  program  can be used to determine the minimal batch sizes:
\begin{equation*}
  \text{minimize }  T
\end{equation*}
such that $ T=  k_A t_A + S + k_B t_B$, $\lambda_A T < k_A$ and $\lambda_B T < k_B$.
\begin{hint}
Here are some questions to help you interpret this formulation.
\begin{enumerate}
\item   What are the decision variables for this problem? In other words, what are the `things' we can control/change?
\item What are the interpretations of $k_A t_A$, and $S+k_B t_B$?
\item What is the meaning of the first constraint?  Realize that $T$
  represents one production cycle. After the completion of one such
  cycle, we start another cycle. Hence, the start of every cycle can
  be seen as a restart of the entire system.
\item   What is the meaning of the other two constraints?
\item Why do we minimize the cycle time $T$?
\item Solve for $k_A$ and $k_B$ in terms of $S$,  $\lambda_A, \lambda_B$ and $t_A, t_B$. 
\item Generalize this to $m$ job classes and such that the cleaning
  time between jobs of class $i$ and $j$ is given by $S_{i j}$. (Thus,
  the setup times are sequence dependent.) 
\end{enumerate}
\end{hint}

  \begin{solution}
    Realize that the machine works in cycles. A cycle starts with
    processing $k_A$ jobs of type A, then does a setup, and processes
    $k_B$ jobs of type B, and then a new cycle starts again.  The time
    it takes to complete one such cycle is $T=k_A t_A + S + k_B t_B$.
    The number of jobs of type A processed during one such cycle is,
    of course, $k_A$. Observe next that the average number of jobs
    that arrive during one cycle is $\lambda_A T$. We of course want
    that $\lambda_A T< k_A$, i.e., less jobs of type A arrive on
    average per cycle than what we can process.
  \end{solution}
\end{exercise}



\Closesolutionfile{hint}
\Closesolutionfile{ans}

\opt{solutionfiles}{
\subsection*{Hints}
\input{hint}
\subsection*{Solutions}
\input{ans}
}
%\clearpage

%%% Local Variables:
%%% mode: latex
%%% TeX-master: "../queueing_book"
%%% End:<|MERGE_RESOLUTION|>--- conflicted
+++ resolved
@@ -387,7 +387,6 @@
   \end{solution}
 \end{exercise}
 
-<<<<<<< HEAD
 \begin{exercise}
   Check with simulation that when $\lambda > \mu$ the queue length
   grows roughly linearly with slope $\lambda - \mu$.  Thus, if
@@ -396,8 +395,6 @@
     See tutorial exercise 2.8. 
   \end{solution}
 \end{exercise}
-=======
->>>>>>> aa55ce8f
 
 
 \begin{exercise}{\faPhoto}\label{ex:11}
