--- conflicted
+++ resolved
@@ -649,11 +649,7 @@
 \end{equation*}
 Suppose that $N=n$, then since the outcomes $Z_i$ of the coins are i.i.d.,
 \begin{equation*}
-<<<<<<< HEAD
-\E{e^{s\sum_{i=1}^n Z_i}} = \left(\E{e^{s Z}}\right)^n = \left(1 + p (e^s - 1)\right)^n.
-=======
 \E{e^{s\sum_{i=1}^n Z_i}} = \left(\E{e^{s Z}}\right)^n = \left(1 + p (e^s - 1)\right)^n,
->>>>>>> 80792f9e
 \end{equation*}
 where we again use that the moment generating function of the sum of independent random variables is the product of the moment generating functions.
 
