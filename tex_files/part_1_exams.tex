--- conflicted
+++ resolved
@@ -24,11 +24,7 @@
 
 %2
 \begin{exercise}[201703]
-<<<<<<< HEAD
- If $X\sim\exp(\lambda)$ and $Y\sim\Exp(\mu)$ and $X$ and $Y$ are
-=======
- If $X\sim\Exp(\lambda)$ and $Y\sim\exp(\mu)$ and $X$ and $Y$ are
->>>>>>> f661e1a3
+ If $X\sim\Exp(\lambda)$ and $Y\sim\Exp(\mu)$ and $X$ and $Y$ are
  independent, then
  \begin{equation*}
 Z=\max\{X,Y\}\sim\exp(\lambda+\mu).
