--- conflicted
+++ resolved
@@ -198,11 +198,7 @@
 \begin{exercise}
   Finally, show that
   \begin{equation*}
-<<<<<<< HEAD
-    C_s^2 = \frac{\V{S}}{(\E S)^2} = C_0^2 + \frac{\lambda_f \E{D^2} A^2}{\E{S_0}}
-=======
     C_s^2 = \frac{\V{S}}{(\E S)^2} = C_0^2 + \frac{\lambda_f \E{D^2} A^2}{\E{S_0}},
->>>>>>> 3c990a4a
   \end{equation*}
 where $C_0^2$ is the SCV of $S_0$, i.e., the service time without interruptions. 
 \begin{hint} Just realize that $\E{S} = \E{S_0}/A$, and use the above.
