--- conflicted
+++ resolved
@@ -374,11 +374,7 @@
 Observe that customers arrive and depart as single units. Thus, if
 $\{T_k\}$ is the ordered set of arrival and departure times of the
 customers, then $L(T_k) = L(T_k-) \pm 1$. But then we must also have
-<<<<<<< HEAD
-that $|A(n,t) - D(n,t)| \leq 1$. (Think about this.) From this
-=======
 that $|A(n,t) - D(n,t)| \leq 1$ (think about this). From this
->>>>>>> e1b20595
 observation it follows immediately that
 \begin{equation}\label{eq:15}
   \lim_{t\to\infty} \frac{A(n,t)}t = \lim_{t\to\infty} \frac{D(n,t)}t.
