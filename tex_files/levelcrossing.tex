--- conflicted
+++ resolved
@@ -427,11 +427,7 @@
 \end{solution}
 \end{exercise}
 
-<<<<<<< HEAD
-The result~\eqref{eq:12} turns out to be exceedingly useful, as will become evident from Section~\ref{sec:mm1} onward. More specifically, by specifying (i.e., modeling) $\lambda(n)$ and $\mu(n)$, we can compute the long-run fraction of
-=======
-Result~\ref{eq:12} turns out to be exceedingly useful, as will become evident from Section~\ref{sec:mm1} onward. More specifically, by specifying (i.e., modeling) $\lambda(n)$ and $\mu(n)$, we can compute the long-run fraction of
->>>>>>> 0c831c67
+Result~\eqref{eq:12} turns out to be exceedingly useful, as will become evident from Section~\ref{sec:mm1} onward. More specifically, by specifying (i.e., modeling) $\lambda(n)$ and $\mu(n)$, we can compute the long-run fraction of
 time $p(n)$ that the system contains $n$ jobs. To see this, rewrite
 the above into
 \begin{equation}\label{eq:25}
