--- conflicted
+++ resolved
@@ -431,12 +431,6 @@
 
 \begin{comment}
 Typing the solution becomes boring\ldots, let's use the computer\footnote{To run this code, you need to install the lea package. This is a very useful package to help you with all kinds of probability experiments.}.
-<<<<<<< HEAD
-
-=======
-#The python part does not show up in the companion, maybe because it is a comment?
-\begin{comment}
->>>>>>> d5416968
 \begin{pyconsole}
 import lea
 
